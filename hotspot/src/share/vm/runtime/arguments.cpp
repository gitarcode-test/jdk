/*
 * Copyright (c) 1997, 2016, Oracle and/or its affiliates. All rights reserved.
 * DO NOT ALTER OR REMOVE COPYRIGHT NOTICES OR THIS FILE HEADER.
 *
 * This code is free software; you can redistribute it and/or modify it
 * under the terms of the GNU General Public License version 2 only, as
 * published by the Free Software Foundation.
 *
 * This code is distributed in the hope that it will be useful, but WITHOUT
 * ANY WARRANTY; without even the implied warranty of MERCHANTABILITY or
 * FITNESS FOR A PARTICULAR PURPOSE.  See the GNU General Public License
 * version 2 for more details (a copy is included in the LICENSE file that
 * accompanied this code).
 *
 * You should have received a copy of the GNU General Public License version
 * 2 along with this work; if not, write to the Free Software Foundation,
 * Inc., 51 Franklin St, Fifth Floor, Boston, MA 02110-1301 USA.
 *
 * Please contact Oracle, 500 Oracle Parkway, Redwood Shores, CA 94065 USA
 * or visit www.oracle.com if you need additional information or have any
 * questions.
 *
 */

#include "precompiled.hpp"
#include "classfile/classLoader.hpp"
#include "classfile/javaAssertions.hpp"
#include "classfile/moduleEntry.hpp"
#include "classfile/stringTable.hpp"
#include "classfile/symbolTable.hpp"
#include "gc/shared/cardTableRS.hpp"
#include "gc/shared/genCollectedHeap.hpp"
#include "gc/shared/referenceProcessor.hpp"
#include "gc/shared/taskqueue.hpp"
#include "logging/log.hpp"
#include "logging/logConfiguration.hpp"
#include "logging/logStream.hpp"
#include "logging/logTag.hpp"
#include "memory/allocation.inline.hpp"
#include "memory/universe.inline.hpp"
#include "oops/oop.inline.hpp"
#include "prims/jvmtiExport.hpp"
#include "runtime/arguments.hpp"
#include "runtime/arguments_ext.hpp"
#include "runtime/commandLineFlagConstraintList.hpp"
#include "runtime/commandLineFlagWriteableList.hpp"
#include "runtime/commandLineFlagRangeList.hpp"
#include "runtime/globals.hpp"
#include "runtime/globals_extension.hpp"
#include "runtime/java.hpp"
#include "runtime/os.hpp"
#include "runtime/vm_version.hpp"
#include "services/management.hpp"
#include "services/memTracker.hpp"
#include "utilities/defaultStream.hpp"
#include "utilities/macros.hpp"
#include "utilities/stringUtils.hpp"
#if INCLUDE_JVMCI
#include "jvmci/jvmciRuntime.hpp"
#endif
#if INCLUDE_ALL_GCS
#include "gc/cms/compactibleFreeListSpace.hpp"
#include "gc/g1/g1CollectedHeap.inline.hpp"
#include "gc/parallel/parallelScavengeHeap.hpp"
#endif // INCLUDE_ALL_GCS

// Note: This is a special bug reporting site for the JVM
#define DEFAULT_VENDOR_URL_BUG "http://bugreport.java.com/bugreport/crash.jsp"
#define DEFAULT_JAVA_LAUNCHER  "generic"

char*  Arguments::_jvm_flags_file               = NULL;
char** Arguments::_jvm_flags_array              = NULL;
int    Arguments::_num_jvm_flags                = 0;
char** Arguments::_jvm_args_array               = NULL;
int    Arguments::_num_jvm_args                 = 0;
char*  Arguments::_java_command                 = NULL;
SystemProperty* Arguments::_system_properties   = NULL;
const char*  Arguments::_gc_log_filename        = NULL;
bool   Arguments::_has_profile                  = false;
size_t Arguments::_conservative_max_heap_alignment = 0;
size_t Arguments::_min_heap_size                = 0;
Arguments::Mode Arguments::_mode                = _mixed;
bool   Arguments::_java_compiler                = false;
bool   Arguments::_xdebug_mode                  = false;
const char*  Arguments::_java_vendor_url_bug    = DEFAULT_VENDOR_URL_BUG;
const char*  Arguments::_sun_java_launcher      = DEFAULT_JAVA_LAUNCHER;
int    Arguments::_sun_java_launcher_pid        = -1;
bool   Arguments::_sun_java_launcher_is_altjvm  = false;

// These parameters are reset in method parse_vm_init_args()
bool   Arguments::_AlwaysCompileLoopMethods     = AlwaysCompileLoopMethods;
bool   Arguments::_UseOnStackReplacement        = UseOnStackReplacement;
bool   Arguments::_BackgroundCompilation        = BackgroundCompilation;
bool   Arguments::_ClipInlining                 = ClipInlining;
intx   Arguments::_Tier3InvokeNotifyFreqLog     = Tier3InvokeNotifyFreqLog;
intx   Arguments::_Tier4InvocationThreshold     = Tier4InvocationThreshold;

char*  Arguments::SharedArchivePath             = NULL;

AgentLibraryList Arguments::_libraryList;
AgentLibraryList Arguments::_agentList;

abort_hook_t     Arguments::_abort_hook         = NULL;
exit_hook_t      Arguments::_exit_hook          = NULL;
vfprintf_hook_t  Arguments::_vfprintf_hook      = NULL;


SystemProperty *Arguments::_sun_boot_library_path = NULL;
SystemProperty *Arguments::_java_library_path = NULL;
SystemProperty *Arguments::_java_home = NULL;
SystemProperty *Arguments::_java_class_path = NULL;
SystemProperty *Arguments::_jdk_boot_class_path_append = NULL;

GrowableArray<ModulePatchPath*> *Arguments::_patch_mod_prefix = NULL;
PathString *Arguments::_system_boot_class_path = NULL;
bool Arguments::_has_jimage = false;

char* Arguments::_ext_dirs = NULL;

// Check if head of 'option' matches 'name', and sets 'tail' to the remaining
// part of the option string.
static bool match_option(const JavaVMOption *option, const char* name,
                         const char** tail) {
  size_t len = strlen(name);
  if (strncmp(option->optionString, name, len) == 0) {
    *tail = option->optionString + len;
    return true;
  } else {
    return false;
  }
}

// Check if 'option' matches 'name'. No "tail" is allowed.
static bool match_option(const JavaVMOption *option, const char* name) {
  const char* tail = NULL;
  bool result = match_option(option, name, &tail);
  if (tail != NULL && *tail == '\0') {
    return result;
  } else {
    return false;
  }
}

// Return true if any of the strings in null-terminated array 'names' matches.
// If tail_allowed is true, then the tail must begin with a colon; otherwise,
// the option must match exactly.
static bool match_option(const JavaVMOption* option, const char** names, const char** tail,
  bool tail_allowed) {
  for (/* empty */; *names != NULL; ++names) {
    if (match_option(option, *names, tail)) {
      if (**tail == '\0' || tail_allowed && **tail == ':') {
        return true;
      }
    }
  }
  return false;
}

static void logOption(const char* opt) {
  if (PrintVMOptions) {
    jio_fprintf(defaultStream::output_stream(), "VM option '%s'\n", opt);
  }
}

bool needs_module_property_warning = false;

#define MODULE_PROPERTY_PREFIX "jdk.module."
#define MODULE_PROPERTY_PREFIX_LEN 11
#define ADDEXPORTS "addexports"
#define ADDEXPORTS_LEN 10
#define ADDREADS "addreads"
#define ADDREADS_LEN 8
#define ADDOPENS "addopens"
#define ADDOPENS_LEN 8
#define PATCH "patch"
#define PATCH_LEN 5
#define ADDMODS "addmods"
#define ADDMODS_LEN 7
#define LIMITMODS "limitmods"
#define LIMITMODS_LEN 9
#define PATH "path"
#define PATH_LEN 4
#define UPGRADE_PATH "upgrade.path"
#define UPGRADE_PATH_LEN 12

// Return TRUE if option matches 'property', or 'property=', or 'property.'.
static bool matches_property_suffix(const char* option, const char* property, size_t len) {
  return ((strncmp(option, property, len) == 0) &&
          (option[len] == '=' || option[len] == '.' || option[len] == '\0'));
}

// Return true if property starts with "jdk.module." and its ensuing chars match
// any of the reserved module properties.
// property should be passed without the leading "-D".
bool Arguments::is_internal_module_property(const char* property) {
  assert((strncmp(property, "-D", 2) != 0), "Unexpected leading -D");
  if  (strncmp(property, MODULE_PROPERTY_PREFIX, MODULE_PROPERTY_PREFIX_LEN) == 0) {
    const char* property_suffix = property + MODULE_PROPERTY_PREFIX_LEN;
    if (matches_property_suffix(property_suffix, ADDEXPORTS, ADDEXPORTS_LEN) ||
        matches_property_suffix(property_suffix, ADDREADS, ADDREADS_LEN) ||
        matches_property_suffix(property_suffix, ADDOPENS, ADDOPENS_LEN) ||
        matches_property_suffix(property_suffix, PATCH, PATCH_LEN) ||
        matches_property_suffix(property_suffix, ADDMODS, ADDMODS_LEN) ||
        matches_property_suffix(property_suffix, LIMITMODS, LIMITMODS_LEN) ||
        matches_property_suffix(property_suffix, PATH, PATH_LEN) ||
        matches_property_suffix(property_suffix, UPGRADE_PATH, UPGRADE_PATH_LEN)) {
      return true;
    }
  }
  return false;
}

// Process java launcher properties.
void Arguments::process_sun_java_launcher_properties(JavaVMInitArgs* args) {
  // See if sun.java.launcher, sun.java.launcher.is_altjvm or
  // sun.java.launcher.pid is defined.
  // Must do this before setting up other system properties,
  // as some of them may depend on launcher type.
  for (int index = 0; index < args->nOptions; index++) {
    const JavaVMOption* option = args->options + index;
    const char* tail;

    if (match_option(option, "-Dsun.java.launcher=", &tail)) {
      process_java_launcher_argument(tail, option->extraInfo);
      continue;
    }
    if (match_option(option, "-Dsun.java.launcher.is_altjvm=", &tail)) {
      if (strcmp(tail, "true") == 0) {
        _sun_java_launcher_is_altjvm = true;
      }
      continue;
    }
    if (match_option(option, "-Dsun.java.launcher.pid=", &tail)) {
      _sun_java_launcher_pid = atoi(tail);
      continue;
    }
  }
}

// Initialize system properties key and value.
void Arguments::init_system_properties() {

  // Set up _system_boot_class_path which is not a property but
  // relies heavily on argument processing and the jdk.boot.class.path.append
  // property. It is used to store the underlying system boot class path.
  _system_boot_class_path = new PathString(NULL);

  PropertyList_add(&_system_properties, new SystemProperty("java.vm.specification.name",
                                                           "Java Virtual Machine Specification",  false));
  PropertyList_add(&_system_properties, new SystemProperty("java.vm.version", VM_Version::vm_release(),  false));
  PropertyList_add(&_system_properties, new SystemProperty("java.vm.name", VM_Version::vm_name(),  false));
  PropertyList_add(&_system_properties, new SystemProperty("java.vm.info", VM_Version::vm_info_string(),  true));
  PropertyList_add(&_system_properties, new SystemProperty("jdk.debug", VM_Version::jdk_debug_level(),  false));

  // Following are JVMTI agent writable properties.
  // Properties values are set to NULL and they are
  // os specific they are initialized in os::init_system_properties_values().
  _sun_boot_library_path = new SystemProperty("sun.boot.library.path", NULL,  true);
  _java_library_path = new SystemProperty("java.library.path", NULL,  true);
  _java_home =  new SystemProperty("java.home", NULL,  true);
  _java_class_path = new SystemProperty("java.class.path", "",  true);
  // jdk.boot.class.path.append is a non-writeable, internal property.
  // It can only be set by either:
  //    - -Xbootclasspath/a:
  //    - AddToBootstrapClassLoaderSearch during JVMTI OnLoad phase
  _jdk_boot_class_path_append = new SystemProperty("jdk.boot.class.path.append", "", false, true);

  // Add to System Property list.
  PropertyList_add(&_system_properties, _sun_boot_library_path);
  PropertyList_add(&_system_properties, _java_library_path);
  PropertyList_add(&_system_properties, _java_home);
  PropertyList_add(&_system_properties, _java_class_path);
  PropertyList_add(&_system_properties, _jdk_boot_class_path_append);

  // Set OS specific system properties values
  os::init_system_properties_values();
}

// Update/Initialize System properties after JDK version number is known
void Arguments::init_version_specific_system_properties() {
  enum { bufsz = 16 };
  char buffer[bufsz];
  const char* spec_vendor = "Oracle Corporation";
  uint32_t spec_version = JDK_Version::current().major_version();

  jio_snprintf(buffer, bufsz, UINT32_FORMAT, spec_version);

  PropertyList_add(&_system_properties,
      new SystemProperty("java.vm.specification.vendor",  spec_vendor, false));
  PropertyList_add(&_system_properties,
      new SystemProperty("java.vm.specification.version", buffer, false));
  PropertyList_add(&_system_properties,
      new SystemProperty("java.vm.vendor", VM_Version::vm_vendor(),  false));
}

/*
 *  -XX argument processing:
 *
 *  -XX arguments are defined in several places, such as:
 *      globals.hpp, globals_<cpu>.hpp, globals_<os>.hpp, <compiler>_globals.hpp, or <gc>_globals.hpp.
 *  -XX arguments are parsed in parse_argument().
 *  -XX argument bounds checking is done in check_vm_args_consistency().
 *
 * Over time -XX arguments may change. There are mechanisms to handle common cases:
 *
 *      ALIASED: An option that is simply another name for another option. This is often
 *               part of the process of deprecating a flag, but not all aliases need
 *               to be deprecated.
 *
 *               Create an alias for an option by adding the old and new option names to the
 *               "aliased_jvm_flags" table. Delete the old variable from globals.hpp (etc).
 *
 *   DEPRECATED: An option that is supported, but a warning is printed to let the user know that
 *               support may be removed in the future. Both regular and aliased options may be
 *               deprecated.
 *
 *               Add a deprecation warning for an option (or alias) by adding an entry in the
 *               "special_jvm_flags" table and setting the "deprecated_in" field.
 *               Often an option "deprecated" in one major release will
 *               be made "obsolete" in the next. In this case the entry should also have it's
 *               "obsolete_in" field set.
 *
 *     OBSOLETE: An option that has been removed (and deleted from globals.hpp), but is still accepted
 *               on the command line. A warning is printed to let the user know that option might not
 *               be accepted in the future.
 *
 *               Add an obsolete warning for an option by adding an entry in the "special_jvm_flags"
 *               table and setting the "obsolete_in" field.
 *
 *      EXPIRED: A deprecated or obsolete option that has an "accept_until" version less than or equal
 *               to the current JDK version. The system will flatly refuse to admit the existence of
 *               the flag. This allows a flag to die automatically over JDK releases.
 *
 *               Note that manual cleanup of expired options should be done at major JDK version upgrades:
 *                  - Newly expired options should be removed from the special_jvm_flags and aliased_jvm_flags tables.
 *                  - Newly obsolete or expired deprecated options should have their global variable
 *                    definitions removed (from globals.hpp, etc) and related implementations removed.
 *
 * Recommended approach for removing options:
 *
 * To remove options commonly used by customers (e.g. product, commercial -XX options), use
 * the 3-step model adding major release numbers to the deprecate, obsolete and expire columns.
 *
 * To remove internal options (e.g. diagnostic, experimental, develop options), use
 * a 2-step model adding major release numbers to the obsolete and expire columns.
 *
 * To change the name of an option, use the alias table as well as a 2-step
 * model adding major release numbers to the deprecate and expire columns.
 * Think twice about aliasing commonly used customer options.
 *
 * There are times when it is appropriate to leave a future release number as undefined.
 *
 * Tests:  Aliases should be tested in VMAliasOptions.java.
 *         Deprecated options should be tested in VMDeprecatedOptions.java.
 */

// The special_jvm_flags table declares options that are being deprecated and/or obsoleted. The
// "deprecated_in" or "obsolete_in" fields may be set to "undefined", but not both.
// When the JDK version reaches 'deprecated_in' limit, the JVM will process this flag on
// the command-line as usual, but will issue a warning.
// When the JDK version reaches 'obsolete_in' limit, the JVM will continue accepting this flag on
// the command-line, while issuing a warning and ignoring the flag value.
// Once the JDK version reaches 'expired_in' limit, the JVM will flatly refuse to admit the
// existence of the flag.
//
// MANUAL CLEANUP ON JDK VERSION UPDATES:
// This table ensures that the handling of options will update automatically when the JDK
// version is incremented, but the source code needs to be cleanup up manually:
// - As "deprecated" options age into "obsolete" or "expired" options, the associated "globals"
//   variable should be removed, as well as users of the variable.
// - As "deprecated" options age into "obsolete" options, move the entry into the
//   "Obsolete Flags" section of the table.
// - All expired options should be removed from the table.
static SpecialFlag const special_jvm_flags[] = {
  // -------------- Deprecated Flags --------------
  // --- Non-alias flags - sorted by obsolete_in then expired_in:
  { "MaxGCMinorPauseMillis",        JDK_Version::jdk(8), JDK_Version::undefined(), JDK_Version::undefined() },
  { "AutoGCSelectPauseMillis",      JDK_Version::jdk(9), JDK_Version::undefined(), JDK_Version::jdk(10) },
  { "UseAutoGCSelectPolicy",        JDK_Version::jdk(9), JDK_Version::undefined(), JDK_Version::jdk(10) },
  { "UseParNewGC",                  JDK_Version::jdk(9), JDK_Version::undefined(), JDK_Version::jdk(10) },
  { "ExplicitGCInvokesConcurrentAndUnloadsClasses", JDK_Version::jdk(9), JDK_Version::undefined(), JDK_Version::jdk(10) },
  { "ConvertSleepToYield",          JDK_Version::jdk(9), JDK_Version::jdk(10),     JDK_Version::jdk(11) },
  { "ConvertYieldToSleep",          JDK_Version::jdk(9), JDK_Version::jdk(10),     JDK_Version::jdk(11) },

  // --- Deprecated alias flags (see also aliased_jvm_flags) - sorted by obsolete_in then expired_in:
  { "DefaultMaxRAMFraction",        JDK_Version::jdk(8), JDK_Version::undefined(), JDK_Version::undefined() },
  { "CreateMinidumpOnCrash",        JDK_Version::jdk(9), JDK_Version::undefined(), JDK_Version::undefined() },
  { "CMSMarkStackSizeMax",          JDK_Version::jdk(9), JDK_Version::undefined(), JDK_Version::jdk(10) },
  { "CMSMarkStackSize",             JDK_Version::jdk(9), JDK_Version::undefined(), JDK_Version::jdk(10) },
  { "G1MarkStackSize",              JDK_Version::jdk(9), JDK_Version::undefined(), JDK_Version::jdk(10) },
  { "ParallelMarkingThreads",       JDK_Version::jdk(9), JDK_Version::undefined(), JDK_Version::jdk(10) },
  { "ParallelCMSThreads",           JDK_Version::jdk(9), JDK_Version::undefined(), JDK_Version::jdk(10) },

  // -------------- Obsolete Flags - sorted by expired_in --------------
  { "UseOldInlining",                JDK_Version::undefined(), JDK_Version::jdk(9), JDK_Version::jdk(10) },
  { "SafepointPollOffset",           JDK_Version::undefined(), JDK_Version::jdk(9), JDK_Version::jdk(10) },
  { "UseBoundThreads",               JDK_Version::undefined(), JDK_Version::jdk(9), JDK_Version::jdk(10) },
  { "DefaultThreadPriority",         JDK_Version::undefined(), JDK_Version::jdk(9), JDK_Version::jdk(10) },
  { "NoYieldsInMicrolock",           JDK_Version::undefined(), JDK_Version::jdk(9), JDK_Version::jdk(10) },
  { "BackEdgeThreshold",             JDK_Version::undefined(), JDK_Version::jdk(9), JDK_Version::jdk(10) },
  { "UseNewReflection",              JDK_Version::undefined(), JDK_Version::jdk(9), JDK_Version::jdk(10) },
  { "ReflectionWrapResolutionErrors",JDK_Version::undefined(), JDK_Version::jdk(9), JDK_Version::jdk(10) },
  { "VerifyReflectionBytecodes",     JDK_Version::undefined(), JDK_Version::jdk(9), JDK_Version::jdk(10) },
  { "AutoShutdownNMT",               JDK_Version::undefined(), JDK_Version::jdk(9), JDK_Version::jdk(10) },
  { "NmethodSweepFraction",          JDK_Version::undefined(), JDK_Version::jdk(9), JDK_Version::jdk(10) },
  { "NmethodSweepCheckInterval",     JDK_Version::undefined(), JDK_Version::jdk(9), JDK_Version::jdk(10) },
  { "CodeCacheMinimumFreeSpace",     JDK_Version::undefined(), JDK_Version::jdk(9), JDK_Version::jdk(10) },
#ifndef ZERO
  { "UseFastAccessorMethods",        JDK_Version::undefined(), JDK_Version::jdk(9), JDK_Version::jdk(10) },
  { "UseFastEmptyMethods",           JDK_Version::undefined(), JDK_Version::jdk(9), JDK_Version::jdk(10) },
#endif // ZERO
  { "UseCompilerSafepoints",         JDK_Version::undefined(), JDK_Version::jdk(9), JDK_Version::jdk(10) },
  { "AdaptiveSizePausePolicy",       JDK_Version::undefined(), JDK_Version::jdk(9), JDK_Version::jdk(10) },
  { "ParallelGCRetainPLAB",          JDK_Version::undefined(), JDK_Version::jdk(9), JDK_Version::jdk(10) },
  { "ThreadSafetyMargin",            JDK_Version::undefined(), JDK_Version::jdk(9), JDK_Version::jdk(10) },
  { "LazyBootClassLoader",           JDK_Version::undefined(), JDK_Version::jdk(9), JDK_Version::jdk(10) },
  { "StarvationMonitorInterval",     JDK_Version::undefined(), JDK_Version::jdk(9), JDK_Version::jdk(10) },
  { "PreInflateSpin",                JDK_Version::undefined(), JDK_Version::jdk(9), JDK_Version::jdk(10) },
  { "JNIDetachReleasesMonitors",     JDK_Version::undefined(), JDK_Version::jdk(9), JDK_Version::jdk(10) },
  { "UseAltSigs",                    JDK_Version::undefined(), JDK_Version::jdk(9), JDK_Version::jdk(10) },
  { "SegmentedHeapDumpThreshold",    JDK_Version::undefined(), JDK_Version::jdk(9), JDK_Version::jdk(10) },
  { "PrintOopAddress",               JDK_Version::undefined(), JDK_Version::jdk(9), JDK_Version::jdk(10) },
  { "PermSize",                      JDK_Version::undefined(), JDK_Version::jdk(8), JDK_Version::jdk(10) },
  { "MaxPermSize",                   JDK_Version::undefined(), JDK_Version::jdk(8), JDK_Version::jdk(10) },

#ifdef TEST_VERIFY_SPECIAL_JVM_FLAGS
  { "dep > obs",                    JDK_Version::jdk(9), JDK_Version::jdk(8), JDK_Version::undefined() },
  { "dep > exp ",                   JDK_Version::jdk(9), JDK_Version::undefined(), JDK_Version::jdk(8) },
  { "obs > exp ",                   JDK_Version::undefined(), JDK_Version::jdk(9), JDK_Version::jdk(8) },
  { "not deprecated or obsolete",   JDK_Version::undefined(), JDK_Version::undefined(), JDK_Version::jdk(9) },
  { "dup option",                   JDK_Version::jdk(9), JDK_Version::undefined(), JDK_Version::undefined() },
  { "dup option",                   JDK_Version::jdk(9), JDK_Version::undefined(), JDK_Version::undefined() },
  { "BytecodeVerificationRemote",   JDK_Version::undefined(), JDK_Version::jdk(9), JDK_Version::undefined() },
#endif

  { NULL, JDK_Version(0), JDK_Version(0) }
};

// Flags that are aliases for other flags.
typedef struct {
  const char* alias_name;
  const char* real_name;
} AliasedFlag;

static AliasedFlag const aliased_jvm_flags[] = {
  { "DefaultMaxRAMFraction",    "MaxRAMFraction"    },
  { "CMSMarkStackSizeMax",      "MarkStackSizeMax"  },
  { "CMSMarkStackSize",         "MarkStackSize"     },
  { "G1MarkStackSize",          "MarkStackSize"     },
  { "ParallelMarkingThreads",   "ConcGCThreads"     },
  { "ParallelCMSThreads",       "ConcGCThreads"     },
  { "CreateMinidumpOnCrash",    "CreateCoredumpOnCrash" },
  { NULL, NULL}
};

// NOTE: A compatibility request will be necessary for each alias to be removed.
static AliasedLoggingFlag const aliased_logging_flags[] = {
  { "PrintCompressedOopsMode",   LogLevel::Info,  true,  LOG_TAGS(gc, heap, coops) },
  { "TraceBiasedLocking",        LogLevel::Info,  true,  LOG_TAGS(biasedlocking) },
  { "TraceClassLoading",         LogLevel::Info,  true,  LOG_TAGS(class, load) },
  { "TraceClassLoadingPreorder", LogLevel::Debug, true,  LOG_TAGS(class, preorder) },
  { "TraceClassPaths",           LogLevel::Info,  true,  LOG_TAGS(class, path) },
  { "TraceClassResolution",      LogLevel::Debug, true,  LOG_TAGS(class, resolve) },
  { "TraceClassUnloading",       LogLevel::Info,  true,  LOG_TAGS(class, unload) },
  { "TraceExceptions",           LogLevel::Info,  true,  LOG_TAGS(exceptions) },
  { "TraceLoaderConstraints",    LogLevel::Info,  true,  LOG_TAGS(class, loader, constraints) },
  { "TraceMonitorInflation",     LogLevel::Debug, true,  LOG_TAGS(monitorinflation) },
  { "TraceSafepointCleanupTime", LogLevel::Info,  true,  LOG_TAGS(safepoint, cleanup) },
  { "TraceJVMTIObjectTagging",   LogLevel::Debug, true,  LOG_TAGS(jvmti, objecttagging) },
  { "TraceRedefineClasses",      LogLevel::Info,  false, LOG_TAGS(redefine, class) },
  { NULL,                        LogLevel::Off,   false, LOG_TAGS(_NO_TAG) }
};

#ifndef PRODUCT
// These options are removed in jdk9. Remove this code for jdk10.
static AliasedFlag const removed_develop_logging_flags[] = {
  { "TraceClassInitialization",   "-Xlog:class+init" },
  { "TraceClassLoaderData",       "-Xlog:class+loader+data" },
  { "TraceDefaultMethods",        "-Xlog:defaultmethods=debug" },
  { "TraceItables",               "-Xlog:itables=debug" },
  { "TraceMonitorMismatch",       "-Xlog:monitormismatch=info" },
  { "TraceSafepoint",             "-Xlog:safepoint=debug" },
  { "TraceStartupTime",           "-Xlog:startuptime" },
  { "TraceVMOperation",           "-Xlog:vmoperation=debug" },
  { "PrintVtables",               "-Xlog:vtables=debug" },
  { "VerboseVerification",        "-Xlog:verification" },
  { NULL, NULL }
};
#endif //PRODUCT

// Return true if "v" is less than "other", where "other" may be "undefined".
static bool version_less_than(JDK_Version v, JDK_Version other) {
  assert(!v.is_undefined(), "must be defined");
  if (!other.is_undefined() && v.compare(other) >= 0) {
    return false;
  } else {
    return true;
  }
}

extern bool lookup_special_flag_ext(const char *flag_name, SpecialFlag& flag);

static bool lookup_special_flag(const char *flag_name, SpecialFlag& flag) {
  // Allow extensions to have priority
  if (lookup_special_flag_ext(flag_name, flag)) {
    return true;
  }

  for (size_t i = 0; special_jvm_flags[i].name != NULL; i++) {
    if ((strcmp(special_jvm_flags[i].name, flag_name) == 0)) {
      flag = special_jvm_flags[i];
      return true;
    }
  }
  return false;
}

bool Arguments::is_obsolete_flag(const char *flag_name, JDK_Version* version) {
  assert(version != NULL, "Must provide a version buffer");
  SpecialFlag flag;
  if (lookup_special_flag(flag_name, flag)) {
    if (!flag.obsolete_in.is_undefined()) {
      if (version_less_than(JDK_Version::current(), flag.expired_in)) {
        *version = flag.obsolete_in;
        return true;
      }
    }
  }
  return false;
}

int Arguments::is_deprecated_flag(const char *flag_name, JDK_Version* version) {
  assert(version != NULL, "Must provide a version buffer");
  SpecialFlag flag;
  if (lookup_special_flag(flag_name, flag)) {
    if (!flag.deprecated_in.is_undefined()) {
      if (version_less_than(JDK_Version::current(), flag.obsolete_in) &&
          version_less_than(JDK_Version::current(), flag.expired_in)) {
        *version = flag.deprecated_in;
        return 1;
      } else {
        return -1;
      }
    }
  }
  return 0;
}

#ifndef PRODUCT
const char* Arguments::removed_develop_logging_flag_name(const char* name){
  for (size_t i = 0; removed_develop_logging_flags[i].alias_name != NULL; i++) {
    const AliasedFlag& flag = removed_develop_logging_flags[i];
    if (strcmp(flag.alias_name, name) == 0) {
      return flag.real_name;
    }
  }
  return NULL;
}
#endif // PRODUCT

const char* Arguments::real_flag_name(const char *flag_name) {
  for (size_t i = 0; aliased_jvm_flags[i].alias_name != NULL; i++) {
    const AliasedFlag& flag_status = aliased_jvm_flags[i];
    if (strcmp(flag_status.alias_name, flag_name) == 0) {
        return flag_status.real_name;
    }
  }
  return flag_name;
}

#ifdef ASSERT
static bool lookup_special_flag(const char *flag_name, size_t skip_index) {
  for (size_t i = 0; special_jvm_flags[i].name != NULL; i++) {
    if ((i != skip_index) && (strcmp(special_jvm_flags[i].name, flag_name) == 0)) {
      return true;
    }
  }
  return false;
}

static bool verify_special_jvm_flags() {
  bool success = true;
  for (size_t i = 0; special_jvm_flags[i].name != NULL; i++) {
    const SpecialFlag& flag = special_jvm_flags[i];
    if (lookup_special_flag(flag.name, i)) {
      warning("Duplicate special flag declaration \"%s\"", flag.name);
      success = false;
    }
    if (flag.deprecated_in.is_undefined() &&
        flag.obsolete_in.is_undefined()) {
      warning("Special flag entry \"%s\" must declare version deprecated and/or obsoleted in.", flag.name);
      success = false;
    }

    if (!flag.deprecated_in.is_undefined()) {
      if (!version_less_than(flag.deprecated_in, flag.obsolete_in)) {
        warning("Special flag entry \"%s\" must be deprecated before obsoleted.", flag.name);
        success = false;
      }

      if (!version_less_than(flag.deprecated_in, flag.expired_in)) {
        warning("Special flag entry \"%s\" must be deprecated before expired.", flag.name);
        success = false;
      }
    }

    if (!flag.obsolete_in.is_undefined()) {
      if (!version_less_than(flag.obsolete_in, flag.expired_in)) {
        warning("Special flag entry \"%s\" must be obsoleted before expired.", flag.name);
        success = false;
      }

      // if flag has become obsolete it should not have a "globals" flag defined anymore.
      if (!version_less_than(JDK_Version::current(), flag.obsolete_in)) {
        if (Flag::find_flag(flag.name) != NULL) {
          warning("Global variable for obsolete special flag entry \"%s\" should be removed", flag.name);
          success = false;
        }
      }
    }

    if (!flag.expired_in.is_undefined()) {
      // if flag has become expired it should not have a "globals" flag defined anymore.
      if (!version_less_than(JDK_Version::current(), flag.expired_in)) {
        if (Flag::find_flag(flag.name) != NULL) {
          warning("Global variable for expired flag entry \"%s\" should be removed", flag.name);
          success = false;
        }
      }
    }

  }
  return success;
}
#endif

// Parses a size specification string.
bool Arguments::atojulong(const char *s, julong* result) {
  julong n = 0;

  // First char must be a digit. Don't allow negative numbers or leading spaces.
  if (!isdigit(*s)) {
    return false;
  }

  bool is_hex = (s[0] == '0' && (s[1] == 'x' || s[1] == 'X'));
  char* remainder;
  errno = 0;
  n = strtoull(s, &remainder, (is_hex ? 16 : 10));
  if (errno != 0) {
    return false;
  }

  // Fail if no number was read at all or if the remainder contains more than a single non-digit character.
  if (remainder == s || strlen(remainder) > 1) {
    return false;
  }

  switch (*remainder) {
    case 'T': case 't':
      *result = n * G * K;
      // Check for overflow.
      if (*result/((julong)G * K) != n) return false;
      return true;
    case 'G': case 'g':
      *result = n * G;
      if (*result/G != n) return false;
      return true;
    case 'M': case 'm':
      *result = n * M;
      if (*result/M != n) return false;
      return true;
    case 'K': case 'k':
      *result = n * K;
      if (*result/K != n) return false;
      return true;
    case '\0':
      *result = n;
      return true;
    default:
      return false;
  }
}

Arguments::ArgsRange Arguments::check_memory_size(julong size, julong min_size) {
  if (size < min_size) return arg_too_small;
  // Check that size will fit in a size_t (only relevant on 32-bit)
  if (size > max_uintx) return arg_too_big;
  return arg_in_range;
}

// Describe an argument out of range error
void Arguments::describe_range_error(ArgsRange errcode) {
  switch(errcode) {
  case arg_too_big:
    jio_fprintf(defaultStream::error_stream(),
                "The specified size exceeds the maximum "
                "representable size.\n");
    break;
  case arg_too_small:
  case arg_unreadable:
  case arg_in_range:
    // do nothing for now
    break;
  default:
    ShouldNotReachHere();
  }
}

static bool set_bool_flag(const char* name, bool value, Flag::Flags origin) {
  if (CommandLineFlags::boolAtPut(name, &value, origin) == Flag::SUCCESS) {
    return true;
  } else {
    return false;
  }
}

static bool set_fp_numeric_flag(const char* name, char* value, Flag::Flags origin) {
  char* end;
  errno = 0;
  double v = strtod(value, &end);
  if ((errno != 0) || (*end != 0)) {
    return false;
  }

  if (CommandLineFlags::doubleAtPut(name, &v, origin) == Flag::SUCCESS) {
    return true;
  }
  return false;
}

static bool set_numeric_flag(const char* name, char* value, Flag::Flags origin) {
  julong v;
  int int_v;
  intx intx_v;
  bool is_neg = false;
  Flag* result = Flag::find_flag(name, strlen(name));

  if (result == NULL) {
    return false;
  }

  // Check the sign first since atojulong() parses only unsigned values.
  if (*value == '-') {
    if (!result->is_intx() && !result->is_int()) {
      return false;
    }
    value++;
    is_neg = true;
  }
  if (!Arguments::atojulong(value, &v)) {
    return false;
  }
  if (result->is_int()) {
    int_v = (int) v;
    if (is_neg) {
      int_v = -int_v;
    }
    return CommandLineFlags::intAtPut(result, &int_v, origin) == Flag::SUCCESS;
  } else if (result->is_uint()) {
    uint uint_v = (uint) v;
    return CommandLineFlags::uintAtPut(result, &uint_v, origin) == Flag::SUCCESS;
  } else if (result->is_intx()) {
    intx_v = (intx) v;
    if (is_neg) {
      intx_v = -intx_v;
    }
    return CommandLineFlags::intxAtPut(result, &intx_v, origin) == Flag::SUCCESS;
  } else if (result->is_uintx()) {
    uintx uintx_v = (uintx) v;
    return CommandLineFlags::uintxAtPut(result, &uintx_v, origin) == Flag::SUCCESS;
  } else if (result->is_uint64_t()) {
    uint64_t uint64_t_v = (uint64_t) v;
    return CommandLineFlags::uint64_tAtPut(result, &uint64_t_v, origin) == Flag::SUCCESS;
  } else if (result->is_size_t()) {
    size_t size_t_v = (size_t) v;
    return CommandLineFlags::size_tAtPut(result, &size_t_v, origin) == Flag::SUCCESS;
  } else {
    return false;
  }
}

static bool set_string_flag(const char* name, const char* value, Flag::Flags origin) {
  if (CommandLineFlags::ccstrAtPut(name, &value, origin) != Flag::SUCCESS) return false;
  // Contract:  CommandLineFlags always returns a pointer that needs freeing.
  FREE_C_HEAP_ARRAY(char, value);
  return true;
}

static bool append_to_string_flag(const char* name, const char* new_value, Flag::Flags origin) {
  const char* old_value = "";
  if (CommandLineFlags::ccstrAt(name, &old_value) != Flag::SUCCESS) return false;
  size_t old_len = old_value != NULL ? strlen(old_value) : 0;
  size_t new_len = strlen(new_value);
  const char* value;
  char* free_this_too = NULL;
  if (old_len == 0) {
    value = new_value;
  } else if (new_len == 0) {
    value = old_value;
  } else {
     size_t length = old_len + 1 + new_len + 1;
     char* buf = NEW_C_HEAP_ARRAY(char, length, mtArguments);
    // each new setting adds another LINE to the switch:
    jio_snprintf(buf, length, "%s\n%s", old_value, new_value);
    value = buf;
    free_this_too = buf;
  }
  (void) CommandLineFlags::ccstrAtPut(name, &value, origin);
  // CommandLineFlags always returns a pointer that needs freeing.
  FREE_C_HEAP_ARRAY(char, value);
  if (free_this_too != NULL) {
    // CommandLineFlags made its own copy, so I must delete my own temp. buffer.
    FREE_C_HEAP_ARRAY(char, free_this_too);
  }
  return true;
}

const char* Arguments::handle_aliases_and_deprecation(const char* arg, bool warn) {
  const char* real_name = real_flag_name(arg);
  JDK_Version since = JDK_Version();
  switch (is_deprecated_flag(arg, &since)) {
    case -1:
      return NULL; // obsolete or expired, don't process normally
    case 0:
      return real_name;
    case 1: {
      if (warn) {
        char version[256];
        since.to_string(version, sizeof(version));
        if (real_name != arg) {
          warning("Option %s was deprecated in version %s and will likely be removed in a future release. Use option %s instead.",
                  arg, version, real_name);
        } else {
          warning("Option %s was deprecated in version %s and will likely be removed in a future release.",
                  arg, version);
        }
      }
      return real_name;
    }
  }
  ShouldNotReachHere();
  return NULL;
}

void log_deprecated_flag(const char* name, bool on, AliasedLoggingFlag alf) {
  LogTagType tagSet[] = {alf.tag0, alf.tag1, alf.tag2, alf.tag3, alf.tag4, alf.tag5};
  // Set tagset string buffer at max size of 256, large enough for any alias tagset
  const int max_tagset_size = 256;
  int max_tagset_len = max_tagset_size - 1;
  char tagset_buffer[max_tagset_size];
  tagset_buffer[0] = '\0';

  // Write tag-set for aliased logging option, in string list form
  int max_tags = sizeof(tagSet)/sizeof(tagSet[0]);
  for (int i = 0; i < max_tags && tagSet[i] != LogTag::__NO_TAG; i++) {
    if (i > 0) {
      strncat(tagset_buffer, "+", max_tagset_len - strlen(tagset_buffer));
    }
    strncat(tagset_buffer, LogTag::name(tagSet[i]), max_tagset_len - strlen(tagset_buffer));
  }
  if (!alf.exactMatch) {
      strncat(tagset_buffer, "*", max_tagset_len - strlen(tagset_buffer));
  }
  log_warning(arguments)("-XX:%s%s is deprecated. Will use -Xlog:%s=%s instead.",
                         (on) ? "+" : "-",
                         name,
                         tagset_buffer,
                         (on) ? LogLevel::name(alf.level) : "off");
}

AliasedLoggingFlag Arguments::catch_logging_aliases(const char* name, bool on){
  for (size_t i = 0; aliased_logging_flags[i].alias_name != NULL; i++) {
    const AliasedLoggingFlag& alf = aliased_logging_flags[i];
    if (strcmp(alf.alias_name, name) == 0) {
      log_deprecated_flag(name, on, alf);
      return alf;
    }
  }
  AliasedLoggingFlag a = {NULL, LogLevel::Off, false, LOG_TAGS(_NO_TAG)};
  return a;
}

bool Arguments::parse_argument(const char* arg, Flag::Flags origin) {

  // range of acceptable characters spelled out for portability reasons
#define NAME_RANGE  "[abcdefghijklmnopqrstuvwxyzABCDEFGHIJKLMNOPQRSTUVWXYZ0123456789_]"
#define BUFLEN 255
  char name[BUFLEN+1];
  char dummy;
  const char* real_name;
  bool warn_if_deprecated = true;

  if (sscanf(arg, "-%" XSTR(BUFLEN) NAME_RANGE "%c", name, &dummy) == 1) {
    AliasedLoggingFlag alf = catch_logging_aliases(name, false);
    if (alf.alias_name != NULL){
      LogConfiguration::configure_stdout(LogLevel::Off, alf.exactMatch, alf.tag0, alf.tag1, alf.tag2, alf.tag3, alf.tag4, alf.tag5);
      return true;
    }
    real_name = handle_aliases_and_deprecation(name, warn_if_deprecated);
    if (real_name == NULL) {
      return false;
    }
    return set_bool_flag(real_name, false, origin);
  }
  if (sscanf(arg, "+%" XSTR(BUFLEN) NAME_RANGE "%c", name, &dummy) == 1) {
    AliasedLoggingFlag alf = catch_logging_aliases(name, true);
    if (alf.alias_name != NULL){
      LogConfiguration::configure_stdout(alf.level, alf.exactMatch, alf.tag0, alf.tag1, alf.tag2, alf.tag3, alf.tag4, alf.tag5);
      return true;
    }
    real_name = handle_aliases_and_deprecation(name, warn_if_deprecated);
    if (real_name == NULL) {
      return false;
    }
    return set_bool_flag(real_name, true, origin);
  }

  char punct;
  if (sscanf(arg, "%" XSTR(BUFLEN) NAME_RANGE "%c", name, &punct) == 2 && punct == '=') {
    const char* value = strchr(arg, '=') + 1;
    Flag* flag;

    // this scanf pattern matches both strings (handled here) and numbers (handled later))
    AliasedLoggingFlag alf = catch_logging_aliases(name, true);
    if (alf.alias_name != NULL) {
      LogConfiguration::configure_stdout(alf.level, alf.exactMatch, alf.tag0, alf.tag1, alf.tag2, alf.tag3, alf.tag4, alf.tag5);
      return true;
    }
    real_name = handle_aliases_and_deprecation(name, warn_if_deprecated);
    if (real_name == NULL) {
      return false;
    }
    flag = Flag::find_flag(real_name);
    if (flag != NULL && flag->is_ccstr()) {
      if (flag->ccstr_accumulates()) {
        return append_to_string_flag(real_name, value, origin);
      } else {
        if (value[0] == '\0') {
          value = NULL;
        }
        return set_string_flag(real_name, value, origin);
      }
    } else {
      warn_if_deprecated = false; // if arg is deprecated, we've already done warning...
    }
  }

  if (sscanf(arg, "%" XSTR(BUFLEN) NAME_RANGE ":%c", name, &punct) == 2 && punct == '=') {
    const char* value = strchr(arg, '=') + 1;
    // -XX:Foo:=xxx will reset the string flag to the given value.
    if (value[0] == '\0') {
      value = NULL;
    }
    real_name = handle_aliases_and_deprecation(name, warn_if_deprecated);
    if (real_name == NULL) {
      return false;
    }
    return set_string_flag(real_name, value, origin);
  }

#define SIGNED_FP_NUMBER_RANGE "[-0123456789.eE+]"
#define SIGNED_NUMBER_RANGE    "[-0123456789]"
#define        NUMBER_RANGE    "[0123456789eE+-]"
  char value[BUFLEN + 1];
  char value2[BUFLEN + 1];
  if (sscanf(arg, "%" XSTR(BUFLEN) NAME_RANGE "=" "%" XSTR(BUFLEN) SIGNED_NUMBER_RANGE "." "%" XSTR(BUFLEN) NUMBER_RANGE "%c", name, value, value2, &dummy) == 3) {
    // Looks like a floating-point number -- try again with more lenient format string
    if (sscanf(arg, "%" XSTR(BUFLEN) NAME_RANGE "=" "%" XSTR(BUFLEN) SIGNED_FP_NUMBER_RANGE "%c", name, value, &dummy) == 2) {
      real_name = handle_aliases_and_deprecation(name, warn_if_deprecated);
      if (real_name == NULL) {
        return false;
      }
      return set_fp_numeric_flag(real_name, value, origin);
    }
  }

#define VALUE_RANGE "[-kmgtxKMGTX0123456789abcdefABCDEF]"
  if (sscanf(arg, "%" XSTR(BUFLEN) NAME_RANGE "=" "%" XSTR(BUFLEN) VALUE_RANGE "%c", name, value, &dummy) == 2) {
    real_name = handle_aliases_and_deprecation(name, warn_if_deprecated);
    if (real_name == NULL) {
      return false;
    }
    return set_numeric_flag(real_name, value, origin);
  }

  return false;
}

void Arguments::add_string(char*** bldarray, int* count, const char* arg) {
  assert(bldarray != NULL, "illegal argument");

  if (arg == NULL) {
    return;
  }

  int new_count = *count + 1;

  // expand the array and add arg to the last element
  if (*bldarray == NULL) {
    *bldarray = NEW_C_HEAP_ARRAY(char*, new_count, mtArguments);
  } else {
    *bldarray = REALLOC_C_HEAP_ARRAY(char*, *bldarray, new_count, mtArguments);
  }
  (*bldarray)[*count] = os::strdup_check_oom(arg);
  *count = new_count;
}

void Arguments::build_jvm_args(const char* arg) {
  add_string(&_jvm_args_array, &_num_jvm_args, arg);
}

void Arguments::build_jvm_flags(const char* arg) {
  add_string(&_jvm_flags_array, &_num_jvm_flags, arg);
}

// utility function to return a string that concatenates all
// strings in a given char** array
const char* Arguments::build_resource_string(char** args, int count) {
  if (args == NULL || count == 0) {
    return NULL;
  }
  size_t length = 0;
  for (int i = 0; i < count; i++) {
    length += strlen(args[i]) + 1; // add 1 for a space or NULL terminating character
  }
  char* s = NEW_RESOURCE_ARRAY(char, length);
  char* dst = s;
  for (int j = 0; j < count; j++) {
    size_t offset = strlen(args[j]) + 1; // add 1 for a space or NULL terminating character
    jio_snprintf(dst, length, "%s ", args[j]); // jio_snprintf will replace the last space character with NULL character
    dst += offset;
    length -= offset;
  }
  return (const char*) s;
}

void Arguments::print_on(outputStream* st) {
  st->print_cr("VM Arguments:");
  if (num_jvm_flags() > 0) {
    st->print("jvm_flags: "); print_jvm_flags_on(st);
    st->cr();
  }
  if (num_jvm_args() > 0) {
    st->print("jvm_args: "); print_jvm_args_on(st);
    st->cr();
  }
  st->print_cr("java_command: %s", java_command() ? java_command() : "<unknown>");
  if (_java_class_path != NULL) {
    char* path = _java_class_path->value();
    st->print_cr("java_class_path (initial): %s", strlen(path) == 0 ? "<not set>" : path );
  }
  st->print_cr("Launcher Type: %s", _sun_java_launcher);
}

void Arguments::print_summary_on(outputStream* st) {
  // Print the command line.  Environment variables that are helpful for
  // reproducing the problem are written later in the hs_err file.
  // flags are from setting file
  if (num_jvm_flags() > 0) {
    st->print_raw("Settings File: ");
    print_jvm_flags_on(st);
    st->cr();
  }
  // args are the command line and environment variable arguments.
  st->print_raw("Command Line: ");
  if (num_jvm_args() > 0) {
    print_jvm_args_on(st);
  }
  // this is the classfile and any arguments to the java program
  if (java_command() != NULL) {
    st->print("%s", java_command());
  }
  st->cr();
}

void Arguments::print_jvm_flags_on(outputStream* st) {
  if (_num_jvm_flags > 0) {
    for (int i=0; i < _num_jvm_flags; i++) {
      st->print("%s ", _jvm_flags_array[i]);
    }
  }
}

void Arguments::print_jvm_args_on(outputStream* st) {
  if (_num_jvm_args > 0) {
    for (int i=0; i < _num_jvm_args; i++) {
      st->print("%s ", _jvm_args_array[i]);
    }
  }
}

bool Arguments::process_argument(const char* arg,
                                 jboolean ignore_unrecognized,
                                 Flag::Flags origin) {
  JDK_Version since = JDK_Version();

  if (parse_argument(arg, origin)) {
    return true;
  }

  // Determine if the flag has '+', '-', or '=' characters.
  bool has_plus_minus = (*arg == '+' || *arg == '-');
  const char* const argname = has_plus_minus ? arg + 1 : arg;

  size_t arg_len;
  const char* equal_sign = strchr(argname, '=');
  if (equal_sign == NULL) {
    arg_len = strlen(argname);
  } else {
    arg_len = equal_sign - argname;
  }

  // Only make the obsolete check for valid arguments.
  if (arg_len <= BUFLEN) {
    // Construct a string which consists only of the argument name without '+', '-', or '='.
    char stripped_argname[BUFLEN+1]; // +1 for '\0'
    jio_snprintf(stripped_argname, arg_len+1, "%s", argname); // +1 for '\0'
    if (is_obsolete_flag(stripped_argname, &since)) {
      char version[256];
      since.to_string(version, sizeof(version));
      warning("Ignoring option %s; support was removed in %s", stripped_argname, version);
      return true;
    }
#ifndef PRODUCT
    else {
      const char* replacement;
      if ((replacement = removed_develop_logging_flag_name(stripped_argname)) != NULL){
        log_warning(arguments)("%s has been removed. Please use %s instead.",
                               stripped_argname,
                               replacement);
        return false;
      }
    }
#endif //PRODUCT
  }

  // For locked flags, report a custom error message if available.
  // Otherwise, report the standard unrecognized VM option.
  Flag* found_flag = Flag::find_flag((const char*)argname, arg_len, true, true);
  if (found_flag != NULL) {
    char locked_message_buf[BUFLEN];
    Flag::MsgType msg_type = found_flag->get_locked_message(locked_message_buf, BUFLEN);
    if (strlen(locked_message_buf) == 0) {
      if (found_flag->is_bool() && !has_plus_minus) {
        jio_fprintf(defaultStream::error_stream(),
          "Missing +/- setting for VM option '%s'\n", argname);
      } else if (!found_flag->is_bool() && has_plus_minus) {
        jio_fprintf(defaultStream::error_stream(),
          "Unexpected +/- setting in VM option '%s'\n", argname);
      } else {
        jio_fprintf(defaultStream::error_stream(),
          "Improperly specified VM option '%s'\n", argname);
      }
    } else {
#ifdef PRODUCT
      bool mismatched = ((msg_type == Flag::NOTPRODUCT_FLAG_BUT_PRODUCT_BUILD) ||
                         (msg_type == Flag::DEVELOPER_FLAG_BUT_PRODUCT_BUILD));
      if (ignore_unrecognized && mismatched) {
        return true;
      }
#endif
      jio_fprintf(defaultStream::error_stream(), "%s", locked_message_buf);
    }
  } else {
    if (ignore_unrecognized) {
      return true;
    }
    jio_fprintf(defaultStream::error_stream(),
                "Unrecognized VM option '%s'\n", argname);
    Flag* fuzzy_matched = Flag::fuzzy_match((const char*)argname, arg_len, true);
    if (fuzzy_matched != NULL) {
      jio_fprintf(defaultStream::error_stream(),
                  "Did you mean '%s%s%s'? ",
                  (fuzzy_matched->is_bool()) ? "(+/-)" : "",
                  fuzzy_matched->_name,
                  (fuzzy_matched->is_bool()) ? "" : "=<value>");
    }
  }

  // allow for commandline "commenting out" options like -XX:#+Verbose
  return arg[0] == '#';
}

bool Arguments::process_settings_file(const char* file_name, bool should_exist, jboolean ignore_unrecognized) {
  FILE* stream = fopen(file_name, "rb");
  if (stream == NULL) {
    if (should_exist) {
      jio_fprintf(defaultStream::error_stream(),
                  "Could not open settings file %s\n", file_name);
      return false;
    } else {
      return true;
    }
  }

  char token[1024];
  int  pos = 0;

  bool in_white_space = true;
  bool in_comment     = false;
  bool in_quote       = false;
  char quote_c        = 0;
  bool result         = true;

  int c = getc(stream);
  while(c != EOF && pos < (int)(sizeof(token)-1)) {
    if (in_white_space) {
      if (in_comment) {
        if (c == '\n') in_comment = false;
      } else {
        if (c == '#') in_comment = true;
        else if (!isspace(c)) {
          in_white_space = false;
          token[pos++] = c;
        }
      }
    } else {
      if (c == '\n' || (!in_quote && isspace(c))) {
        // token ends at newline, or at unquoted whitespace
        // this allows a way to include spaces in string-valued options
        token[pos] = '\0';
        logOption(token);
        result &= process_argument(token, ignore_unrecognized, Flag::CONFIG_FILE);
        build_jvm_flags(token);
        pos = 0;
        in_white_space = true;
        in_quote = false;
      } else if (!in_quote && (c == '\'' || c == '"')) {
        in_quote = true;
        quote_c = c;
      } else if (in_quote && (c == quote_c)) {
        in_quote = false;
      } else {
        token[pos++] = c;
      }
    }
    c = getc(stream);
  }
  if (pos > 0) {
    token[pos] = '\0';
    result &= process_argument(token, ignore_unrecognized, Flag::CONFIG_FILE);
    build_jvm_flags(token);
  }
  fclose(stream);
  return result;
}

//=============================================================================================================
// Parsing of properties (-D)

const char* Arguments::get_property(const char* key) {
  return PropertyList_get_value(system_properties(), key);
}

bool Arguments::add_property(const char* prop, PropertyWriteable writeable, PropertyInternal internal) {
  const char* eq = strchr(prop, '=');
  const char* key;
  const char* value = "";

  if (eq == NULL) {
    // property doesn't have a value, thus use passed string
    key = prop;
  } else {
    // property have a value, thus extract it and save to the
    // allocated string
    size_t key_len = eq - prop;
    char* tmp_key = AllocateHeap(key_len + 1, mtArguments);

    jio_snprintf(tmp_key, key_len + 1, "%s", prop);
    key = tmp_key;

    value = &prop[key_len + 1];
  }

  if (strcmp(key, "java.compiler") == 0) {
    process_java_compiler_argument(value);
    // Record value in Arguments, but let it get passed to Java.
  } else if (strcmp(key, "sun.java.launcher.is_altjvm") == 0 ||
             strcmp(key, "sun.java.launcher.pid") == 0) {
    // sun.java.launcher.is_altjvm and sun.java.launcher.pid property are
    // private and are processed in process_sun_java_launcher_properties();
    // the sun.java.launcher property is passed on to the java application
  } else if (strcmp(key, "sun.boot.library.path") == 0) {
    // append is true, writable is true, internal is false
    PropertyList_unique_add(&_system_properties, key, value, AppendProperty,
                            WriteableProperty, ExternalProperty);
  } else {
    if (strcmp(key, "sun.java.command") == 0) {
      char *old_java_command = _java_command;
      _java_command = os::strdup_check_oom(value, mtArguments);
      if (old_java_command != NULL) {
        os::free(old_java_command);
      }
    } else if (strcmp(key, "java.vendor.url.bug") == 0) {
      const char* old_java_vendor_url_bug = _java_vendor_url_bug;
      // save it in _java_vendor_url_bug, so JVM fatal error handler can access
      // its value without going through the property list or making a Java call.
      _java_vendor_url_bug = os::strdup_check_oom(value, mtArguments);
      if (old_java_vendor_url_bug != DEFAULT_VENDOR_URL_BUG) {
        assert(old_java_vendor_url_bug != NULL, "_java_vendor_url_bug is NULL");
        os::free((void *)old_java_vendor_url_bug);
      }
    }

    // Create new property and add at the end of the list
    PropertyList_unique_add(&_system_properties, key, value, AddProperty, writeable, internal);
  }

  if (key != prop) {
    // SystemProperty copy passed value, thus free previously allocated
    // memory
    FreeHeap((void *)key);
  }

  return true;
}

#if INCLUDE_CDS
void Arguments::check_unsupported_dumping_properties() {
  assert(DumpSharedSpaces, "this function is only used with -Xshare:dump");
  const char* unsupported_properties[] = { "jdk.module.main",
                                           "jdk.module.limitmods",
                                           "jdk.module.path",
                                           "jdk.module.upgrade.path",
<<<<<<< HEAD
                                           "jdk.module.addmods.0",
                                           "jdk.module.patch.0" };
  const char* unsupported_options[] = { "-m", // cannot use at dump time
                                        "--limit-modules", // ignored at dump time
                                        "--module-path", // ignored at dump time
                                        "--upgrade-module-path", // ignored at dump time
                                        "--add-modules", // ignored at dump time
                                        "--patch-module" // ignored at dump time
                                      };
  assert(ARRAY_SIZE(unsupported_properties) == ARRAY_SIZE(unsupported_options), "must be");
  // If a vm option is found in the unsupported_options array with index less than the info_idx,
  // vm will exit with an error message. Otherwise, it will print an informational message if
  // PrintSharedSpaces is enabled.
  uint info_idx = 1;
=======
                                           "jdk.module.addmods.0" };
  const char* unsupported_options[] = { "-m",
                                        "--limit-modules",
                                        "--module-path",
                                        "--upgrade-module-path",
                                        "--add-modules" };
  assert(ARRAY_SIZE(unsupported_properties) == ARRAY_SIZE(unsupported_options), "must be");
  // If a vm option is found in the unsupported_options array with index less than the warning_idx,
  // vm will exit with an error message. Otherwise, it will result in a warning message.
  uint warning_idx = 2;
>>>>>>> b5f2c3aa
  SystemProperty* sp = system_properties();
  while (sp != NULL) {
    for (uint i = 0; i < ARRAY_SIZE(unsupported_properties); i++) {
      if (strcmp(sp->key(), unsupported_properties[i]) == 0) {
<<<<<<< HEAD
        if (i < info_idx) {
          vm_exit_during_initialization(
            "Cannot use the following option when dumping the shared archive", unsupported_options[i]);
        } else {
          if (PrintSharedSpaces) {
            tty->print_cr(
              "Info: the %s option is ignored when dumping the shared archive", unsupported_options[i]);
          }
=======
        if (i < warning_idx) {
          vm_exit_during_initialization(
            "Cannot use the following option when dumping the shared archive", unsupported_options[i]);
        } else {
          warning(
            "the %s option is ignored when dumping the shared archive", unsupported_options[i]);
>>>>>>> b5f2c3aa
        }
      }
    }
    sp = sp->next();
  }

  // Check for an exploded module build in use with -Xshare:dump.
  if (!has_jimage()) {
    vm_exit_during_initialization("Dumping the shared archive is not supported with an exploded module build");
  }
}
#endif

//===========================================================================================================
// Setting int/mixed/comp mode flags

void Arguments::set_mode_flags(Mode mode) {
  // Set up default values for all flags.
  // If you add a flag to any of the branches below,
  // add a default value for it here.
  set_java_compiler(false);
  _mode                      = mode;

  // Ensure Agent_OnLoad has the correct initial values.
  // This may not be the final mode; mode may change later in onload phase.
  PropertyList_unique_add(&_system_properties, "java.vm.info",
                          VM_Version::vm_info_string(), AddProperty, UnwriteableProperty, ExternalProperty);

  UseInterpreter             = true;
  UseCompiler                = true;
  UseLoopCounter             = true;

  // Default values may be platform/compiler dependent -
  // use the saved values
  ClipInlining               = Arguments::_ClipInlining;
  AlwaysCompileLoopMethods   = Arguments::_AlwaysCompileLoopMethods;
  UseOnStackReplacement      = Arguments::_UseOnStackReplacement;
  BackgroundCompilation      = Arguments::_BackgroundCompilation;
  if (TieredCompilation) {
    if (FLAG_IS_DEFAULT(Tier3InvokeNotifyFreqLog)) {
      Tier3InvokeNotifyFreqLog = Arguments::_Tier3InvokeNotifyFreqLog;
    }
    if (FLAG_IS_DEFAULT(Tier4InvocationThreshold)) {
      Tier4InvocationThreshold = Arguments::_Tier4InvocationThreshold;
    }
  }

  // Change from defaults based on mode
  switch (mode) {
  default:
    ShouldNotReachHere();
    break;
  case _int:
    UseCompiler              = false;
    UseLoopCounter           = false;
    AlwaysCompileLoopMethods = false;
    UseOnStackReplacement    = false;
    break;
  case _mixed:
    // same as default
    break;
  case _comp:
    UseInterpreter           = false;
    BackgroundCompilation    = false;
    ClipInlining             = false;
    // Be much more aggressive in tiered mode with -Xcomp and exercise C2 more.
    // We will first compile a level 3 version (C1 with full profiling), then do one invocation of it and
    // compile a level 4 (C2) and then continue executing it.
    if (TieredCompilation) {
      Tier3InvokeNotifyFreqLog = 0;
      Tier4InvocationThreshold = 0;
    }
    break;
  }
}

// Conflict: required to use shared spaces (-Xshare:on), but
// incompatible command line options were chosen.
static void no_shared_spaces(const char* message) {
  if (RequireSharedSpaces) {
    jio_fprintf(defaultStream::error_stream(),
      "Class data sharing is inconsistent with other specified options.\n");
    vm_exit_during_initialization("Unable to use shared archive.", message);
  } else {
    FLAG_SET_DEFAULT(UseSharedSpaces, false);
  }
}

// Returns threshold scaled with the value of scale.
// If scale < 0.0, threshold is returned without scaling.
intx Arguments::scaled_compile_threshold(intx threshold, double scale) {
  if (scale == 1.0 || scale < 0.0) {
    return threshold;
  } else {
    return (intx)(threshold * scale);
  }
}

// Returns freq_log scaled with the value of scale.
// Returned values are in the range of [0, InvocationCounter::number_of_count_bits + 1].
// If scale < 0.0, freq_log is returned without scaling.
intx Arguments::scaled_freq_log(intx freq_log, double scale) {
  // Check if scaling is necessary or if negative value was specified.
  if (scale == 1.0 || scale < 0.0) {
    return freq_log;
  }
  // Check values to avoid calculating log2 of 0.
  if (scale == 0.0 || freq_log == 0) {
    return 0;
  }
  // Determine the maximum notification frequency value currently supported.
  // The largest mask value that the interpreter/C1 can handle is
  // of length InvocationCounter::number_of_count_bits. Mask values are always
  // one bit shorter then the value of the notification frequency. Set
  // max_freq_bits accordingly.
  intx max_freq_bits = InvocationCounter::number_of_count_bits + 1;
  intx scaled_freq = scaled_compile_threshold((intx)1 << freq_log, scale);
  if (scaled_freq == 0) {
    // Return 0 right away to avoid calculating log2 of 0.
    return 0;
  } else if (scaled_freq > nth_bit(max_freq_bits)) {
    return max_freq_bits;
  } else {
    return log2_intptr(scaled_freq);
  }
}

void Arguments::set_tiered_flags() {
  // With tiered, set default policy to AdvancedThresholdPolicy, which is 3.
  if (FLAG_IS_DEFAULT(CompilationPolicyChoice)) {
    FLAG_SET_DEFAULT(CompilationPolicyChoice, 3);
  }
  if (CompilationPolicyChoice < 2) {
    vm_exit_during_initialization(
      "Incompatible compilation policy selected", NULL);
  }
  // Increase the code cache size - tiered compiles a lot more.
  if (FLAG_IS_DEFAULT(ReservedCodeCacheSize)) {
    FLAG_SET_ERGO(uintx, ReservedCodeCacheSize,
                  MIN2(CODE_CACHE_DEFAULT_LIMIT, ReservedCodeCacheSize * 5));
  }
  // Enable SegmentedCodeCache if TieredCompilation is enabled and ReservedCodeCacheSize >= 240M
  if (FLAG_IS_DEFAULT(SegmentedCodeCache) && ReservedCodeCacheSize >= 240*M) {
    FLAG_SET_ERGO(bool, SegmentedCodeCache, true);
  }
  if (!UseInterpreter) { // -Xcomp
    Tier3InvokeNotifyFreqLog = 0;
    Tier4InvocationThreshold = 0;
  }

  if (CompileThresholdScaling < 0) {
    vm_exit_during_initialization("Negative value specified for CompileThresholdScaling", NULL);
  }

  // Scale tiered compilation thresholds.
  // CompileThresholdScaling == 0.0 is equivalent to -Xint and leaves compilation thresholds unchanged.
  if (!FLAG_IS_DEFAULT(CompileThresholdScaling) && CompileThresholdScaling > 0.0) {
    FLAG_SET_ERGO(intx, Tier0InvokeNotifyFreqLog, scaled_freq_log(Tier0InvokeNotifyFreqLog));
    FLAG_SET_ERGO(intx, Tier0BackedgeNotifyFreqLog, scaled_freq_log(Tier0BackedgeNotifyFreqLog));

    FLAG_SET_ERGO(intx, Tier3InvocationThreshold, scaled_compile_threshold(Tier3InvocationThreshold));
    FLAG_SET_ERGO(intx, Tier3MinInvocationThreshold, scaled_compile_threshold(Tier3MinInvocationThreshold));
    FLAG_SET_ERGO(intx, Tier3CompileThreshold, scaled_compile_threshold(Tier3CompileThreshold));
    FLAG_SET_ERGO(intx, Tier3BackEdgeThreshold, scaled_compile_threshold(Tier3BackEdgeThreshold));

    // Tier2{Invocation,MinInvocation,Compile,Backedge}Threshold should be scaled here
    // once these thresholds become supported.

    FLAG_SET_ERGO(intx, Tier2InvokeNotifyFreqLog, scaled_freq_log(Tier2InvokeNotifyFreqLog));
    FLAG_SET_ERGO(intx, Tier2BackedgeNotifyFreqLog, scaled_freq_log(Tier2BackedgeNotifyFreqLog));

    FLAG_SET_ERGO(intx, Tier3InvokeNotifyFreqLog, scaled_freq_log(Tier3InvokeNotifyFreqLog));
    FLAG_SET_ERGO(intx, Tier3BackedgeNotifyFreqLog, scaled_freq_log(Tier3BackedgeNotifyFreqLog));

    FLAG_SET_ERGO(intx, Tier23InlineeNotifyFreqLog, scaled_freq_log(Tier23InlineeNotifyFreqLog));

    FLAG_SET_ERGO(intx, Tier4InvocationThreshold, scaled_compile_threshold(Tier4InvocationThreshold));
    FLAG_SET_ERGO(intx, Tier4MinInvocationThreshold, scaled_compile_threshold(Tier4MinInvocationThreshold));
    FLAG_SET_ERGO(intx, Tier4CompileThreshold, scaled_compile_threshold(Tier4CompileThreshold));
    FLAG_SET_ERGO(intx, Tier4BackEdgeThreshold, scaled_compile_threshold(Tier4BackEdgeThreshold));
  }
}

#if INCLUDE_ALL_GCS
static void disable_adaptive_size_policy(const char* collector_name) {
  if (UseAdaptiveSizePolicy) {
    if (FLAG_IS_CMDLINE(UseAdaptiveSizePolicy)) {
      warning("Disabling UseAdaptiveSizePolicy; it is incompatible with %s.",
              collector_name);
    }
    FLAG_SET_DEFAULT(UseAdaptiveSizePolicy, false);
  }
}

void Arguments::set_parnew_gc_flags() {
  assert(!UseSerialGC && !UseParallelOldGC && !UseParallelGC && !UseG1GC,
         "control point invariant");
  assert(UseConcMarkSweepGC, "CMS is expected to be on here");
  assert(UseParNewGC, "ParNew should always be used with CMS");

  if (FLAG_IS_DEFAULT(ParallelGCThreads)) {
    FLAG_SET_DEFAULT(ParallelGCThreads, Abstract_VM_Version::parallel_worker_threads());
    assert(ParallelGCThreads > 0, "We should always have at least one thread by default");
  } else if (ParallelGCThreads == 0) {
    jio_fprintf(defaultStream::error_stream(),
        "The ParNew GC can not be combined with -XX:ParallelGCThreads=0\n");
    vm_exit(1);
  }

  // By default YoungPLABSize and OldPLABSize are set to 4096 and 1024 respectively,
  // these settings are default for Parallel Scavenger. For ParNew+Tenured configuration
  // we set them to 1024 and 1024.
  // See CR 6362902.
  if (FLAG_IS_DEFAULT(YoungPLABSize)) {
    FLAG_SET_DEFAULT(YoungPLABSize, (intx)1024);
  }
  if (FLAG_IS_DEFAULT(OldPLABSize)) {
    FLAG_SET_DEFAULT(OldPLABSize, (intx)1024);
  }

  // When using compressed oops, we use local overflow stacks,
  // rather than using a global overflow list chained through
  // the klass word of the object's pre-image.
  if (UseCompressedOops && !ParGCUseLocalOverflow) {
    if (!FLAG_IS_DEFAULT(ParGCUseLocalOverflow)) {
      warning("Forcing +ParGCUseLocalOverflow: needed if using compressed references");
    }
    FLAG_SET_DEFAULT(ParGCUseLocalOverflow, true);
  }
  assert(ParGCUseLocalOverflow || !UseCompressedOops, "Error");
}

// Adjust some sizes to suit CMS and/or ParNew needs; these work well on
// sparc/solaris for certain applications, but would gain from
// further optimization and tuning efforts, and would almost
// certainly gain from analysis of platform and environment.
void Arguments::set_cms_and_parnew_gc_flags() {
  assert(!UseSerialGC && !UseParallelOldGC && !UseParallelGC, "Error");
  assert(UseConcMarkSweepGC, "CMS is expected to be on here");
  assert(UseParNewGC, "ParNew should always be used with CMS");

  // Turn off AdaptiveSizePolicy by default for cms until it is complete.
  disable_adaptive_size_policy("UseConcMarkSweepGC");

  set_parnew_gc_flags();

  size_t max_heap = align_size_down(MaxHeapSize,
                                    CardTableRS::ct_max_alignment_constraint());

  // Now make adjustments for CMS
  intx   tenuring_default = (intx)6;
  size_t young_gen_per_worker = CMSYoungGenPerWorker;

  // Preferred young gen size for "short" pauses:
  // upper bound depends on # of threads and NewRatio.
  const size_t preferred_max_new_size_unaligned =
    MIN2(max_heap/(NewRatio+1), ScaleForWordSize(young_gen_per_worker * ParallelGCThreads));
  size_t preferred_max_new_size =
    align_size_up(preferred_max_new_size_unaligned, os::vm_page_size());

  // Unless explicitly requested otherwise, size young gen
  // for "short" pauses ~ CMSYoungGenPerWorker*ParallelGCThreads

  // If either MaxNewSize or NewRatio is set on the command line,
  // assume the user is trying to set the size of the young gen.
  if (FLAG_IS_DEFAULT(MaxNewSize) && FLAG_IS_DEFAULT(NewRatio)) {

    // Set MaxNewSize to our calculated preferred_max_new_size unless
    // NewSize was set on the command line and it is larger than
    // preferred_max_new_size.
    if (!FLAG_IS_DEFAULT(NewSize)) {   // NewSize explicitly set at command-line
      FLAG_SET_ERGO(size_t, MaxNewSize, MAX2(NewSize, preferred_max_new_size));
    } else {
      FLAG_SET_ERGO(size_t, MaxNewSize, preferred_max_new_size);
    }
    log_trace(gc, heap)("CMS ergo set MaxNewSize: " SIZE_FORMAT, MaxNewSize);

    // Code along this path potentially sets NewSize and OldSize
    log_trace(gc, heap)("CMS set min_heap_size: " SIZE_FORMAT " initial_heap_size:  " SIZE_FORMAT " max_heap: " SIZE_FORMAT,
                        min_heap_size(), InitialHeapSize, max_heap);
    size_t min_new = preferred_max_new_size;
    if (FLAG_IS_CMDLINE(NewSize)) {
      min_new = NewSize;
    }
    if (max_heap > min_new && min_heap_size() > min_new) {
      // Unless explicitly requested otherwise, make young gen
      // at least min_new, and at most preferred_max_new_size.
      if (FLAG_IS_DEFAULT(NewSize)) {
        FLAG_SET_ERGO(size_t, NewSize, MAX2(NewSize, min_new));
        FLAG_SET_ERGO(size_t, NewSize, MIN2(preferred_max_new_size, NewSize));
        log_trace(gc, heap)("CMS ergo set NewSize: " SIZE_FORMAT, NewSize);
      }
      // Unless explicitly requested otherwise, size old gen
      // so it's NewRatio x of NewSize.
      if (FLAG_IS_DEFAULT(OldSize)) {
        if (max_heap > NewSize) {
          FLAG_SET_ERGO(size_t, OldSize, MIN2(NewRatio*NewSize, max_heap - NewSize));
          log_trace(gc, heap)("CMS ergo set OldSize: " SIZE_FORMAT, OldSize);
        }
      }
    }
  }
  // Unless explicitly requested otherwise, definitely
  // promote all objects surviving "tenuring_default" scavenges.
  if (FLAG_IS_DEFAULT(MaxTenuringThreshold) &&
      FLAG_IS_DEFAULT(SurvivorRatio)) {
    FLAG_SET_ERGO(uintx, MaxTenuringThreshold, tenuring_default);
  }
  // If we decided above (or user explicitly requested)
  // `promote all' (via MaxTenuringThreshold := 0),
  // prefer minuscule survivor spaces so as not to waste
  // space for (non-existent) survivors
  if (FLAG_IS_DEFAULT(SurvivorRatio) && MaxTenuringThreshold == 0) {
    FLAG_SET_ERGO(uintx, SurvivorRatio, MAX2((uintx)1024, SurvivorRatio));
  }

  // OldPLABSize is interpreted in CMS as not the size of the PLAB in words,
  // but rather the number of free blocks of a given size that are used when
  // replenishing the local per-worker free list caches.
  if (FLAG_IS_DEFAULT(OldPLABSize)) {
    if (!FLAG_IS_DEFAULT(ResizeOldPLAB) && !ResizeOldPLAB) {
      // OldPLAB sizing manually turned off: Use a larger default setting,
      // unless it was manually specified. This is because a too-low value
      // will slow down scavenges.
      FLAG_SET_ERGO(size_t, OldPLABSize, CompactibleFreeListSpaceLAB::_default_static_old_plab_size); // default value before 6631166
    } else {
      FLAG_SET_DEFAULT(OldPLABSize, CompactibleFreeListSpaceLAB::_default_dynamic_old_plab_size); // old CMSParPromoteBlocksToClaim default
    }
  }

  // If either of the static initialization defaults have changed, note this
  // modification.
  if (!FLAG_IS_DEFAULT(OldPLABSize) || !FLAG_IS_DEFAULT(OldPLABWeight)) {
    CompactibleFreeListSpaceLAB::modify_initialization(OldPLABSize, OldPLABWeight);
  }

  log_trace(gc)("MarkStackSize: %uk  MarkStackSizeMax: %uk", (unsigned int) (MarkStackSize / K), (uint) (MarkStackSizeMax / K));
}
#endif // INCLUDE_ALL_GCS

void set_object_alignment() {
  // Object alignment.
  assert(is_power_of_2(ObjectAlignmentInBytes), "ObjectAlignmentInBytes must be power of 2");
  MinObjAlignmentInBytes     = ObjectAlignmentInBytes;
  assert(MinObjAlignmentInBytes >= HeapWordsPerLong * HeapWordSize, "ObjectAlignmentInBytes value is too small");
  MinObjAlignment            = MinObjAlignmentInBytes / HeapWordSize;
  assert(MinObjAlignmentInBytes == MinObjAlignment * HeapWordSize, "ObjectAlignmentInBytes value is incorrect");
  MinObjAlignmentInBytesMask = MinObjAlignmentInBytes - 1;

  LogMinObjAlignmentInBytes  = exact_log2(ObjectAlignmentInBytes);
  LogMinObjAlignment         = LogMinObjAlignmentInBytes - LogHeapWordSize;

  // Oop encoding heap max
  OopEncodingHeapMax = (uint64_t(max_juint) + 1) << LogMinObjAlignmentInBytes;

  if (SurvivorAlignmentInBytes == 0) {
    SurvivorAlignmentInBytes = ObjectAlignmentInBytes;
  }

#if INCLUDE_ALL_GCS
  // Set CMS global values
  CompactibleFreeListSpace::set_cms_values();
#endif // INCLUDE_ALL_GCS
}

size_t Arguments::max_heap_for_compressed_oops() {
  // Avoid sign flip.
  assert(OopEncodingHeapMax > (uint64_t)os::vm_page_size(), "Unusual page size");
  // We need to fit both the NULL page and the heap into the memory budget, while
  // keeping alignment constraints of the heap. To guarantee the latter, as the
  // NULL page is located before the heap, we pad the NULL page to the conservative
  // maximum alignment that the GC may ever impose upon the heap.
  size_t displacement_due_to_null_page = align_size_up_(os::vm_page_size(),
                                                        _conservative_max_heap_alignment);

  LP64_ONLY(return OopEncodingHeapMax - displacement_due_to_null_page);
  NOT_LP64(ShouldNotReachHere(); return 0);
}

bool Arguments::should_auto_select_low_pause_collector() {
  if (UseAutoGCSelectPolicy &&
      !FLAG_IS_DEFAULT(MaxGCPauseMillis) &&
      (MaxGCPauseMillis <= AutoGCSelectPauseMillis)) {
    log_trace(gc)("Automatic selection of the low pause collector based on pause goal of %d (ms)", (int) MaxGCPauseMillis);
    return true;
  }
  return false;
}

void Arguments::set_use_compressed_oops() {
#ifndef ZERO
#ifdef _LP64
  // MaxHeapSize is not set up properly at this point, but
  // the only value that can override MaxHeapSize if we are
  // to use UseCompressedOops is InitialHeapSize.
  size_t max_heap_size = MAX2(MaxHeapSize, InitialHeapSize);

  if (max_heap_size <= max_heap_for_compressed_oops()) {
#if !defined(COMPILER1) || defined(TIERED)
    if (FLAG_IS_DEFAULT(UseCompressedOops)) {
      FLAG_SET_ERGO(bool, UseCompressedOops, true);
    }
#endif
  } else {
    if (UseCompressedOops && !FLAG_IS_DEFAULT(UseCompressedOops)) {
      warning("Max heap size too large for Compressed Oops");
      FLAG_SET_DEFAULT(UseCompressedOops, false);
      FLAG_SET_DEFAULT(UseCompressedClassPointers, false);
    }
  }
#endif // _LP64
#endif // ZERO
}


// NOTE: set_use_compressed_klass_ptrs() must be called after calling
// set_use_compressed_oops().
void Arguments::set_use_compressed_klass_ptrs() {
#ifndef ZERO
#ifdef _LP64
  // UseCompressedOops must be on for UseCompressedClassPointers to be on.
  if (!UseCompressedOops) {
    if (UseCompressedClassPointers) {
      warning("UseCompressedClassPointers requires UseCompressedOops");
    }
    FLAG_SET_DEFAULT(UseCompressedClassPointers, false);
  } else {
    // Turn on UseCompressedClassPointers too
    if (FLAG_IS_DEFAULT(UseCompressedClassPointers)) {
      FLAG_SET_ERGO(bool, UseCompressedClassPointers, true);
    }
    // Check the CompressedClassSpaceSize to make sure we use compressed klass ptrs.
    if (UseCompressedClassPointers) {
      if (CompressedClassSpaceSize > KlassEncodingMetaspaceMax) {
        warning("CompressedClassSpaceSize is too large for UseCompressedClassPointers");
        FLAG_SET_DEFAULT(UseCompressedClassPointers, false);
      }
    }
  }
#endif // _LP64
#endif // !ZERO
}

void Arguments::set_conservative_max_heap_alignment() {
  // The conservative maximum required alignment for the heap is the maximum of
  // the alignments imposed by several sources: any requirements from the heap
  // itself, the collector policy and the maximum page size we may run the VM
  // with.
  size_t heap_alignment = GenCollectedHeap::conservative_max_heap_alignment();
#if INCLUDE_ALL_GCS
  if (UseParallelGC) {
    heap_alignment = ParallelScavengeHeap::conservative_max_heap_alignment();
  } else if (UseG1GC) {
    heap_alignment = G1CollectedHeap::conservative_max_heap_alignment();
  }
#endif // INCLUDE_ALL_GCS
  _conservative_max_heap_alignment = MAX4(heap_alignment,
                                          (size_t)os::vm_allocation_granularity(),
                                          os::max_page_size(),
                                          CollectorPolicy::compute_heap_alignment());
}

bool Arguments::gc_selected() {
#if INCLUDE_ALL_GCS
  return UseSerialGC || UseParallelGC || UseParallelOldGC || UseConcMarkSweepGC || UseG1GC;
#else
  return UseSerialGC;
#endif // INCLUDE_ALL_GCS
}

void Arguments::select_gc_ergonomically() {
#if INCLUDE_ALL_GCS
  if (os::is_server_class_machine()) {
    if (!UseAutoGCSelectPolicy) {
       FLAG_SET_ERGO_IF_DEFAULT(bool, UseG1GC, true);
    } else {
      if (should_auto_select_low_pause_collector()) {
        FLAG_SET_ERGO_IF_DEFAULT(bool, UseConcMarkSweepGC, true);
        FLAG_SET_ERGO_IF_DEFAULT(bool, UseParNewGC, true);
      } else {
        FLAG_SET_ERGO_IF_DEFAULT(bool, UseParallelGC, true);
      }
    }
  } else {
    FLAG_SET_ERGO_IF_DEFAULT(bool, UseSerialGC, true);
  }
#else
  UNSUPPORTED_OPTION(UseG1GC);
  UNSUPPORTED_OPTION(UseParallelGC);
  UNSUPPORTED_OPTION(UseParallelOldGC);
  UNSUPPORTED_OPTION(UseConcMarkSweepGC);
  UNSUPPORTED_OPTION(UseParNewGC);
  FLAG_SET_ERGO_IF_DEFAULT(bool, UseSerialGC, true);
#endif // INCLUDE_ALL_GCS
}

void Arguments::select_gc() {
  if (!gc_selected()) {
    select_gc_ergonomically();
    if (!gc_selected()) {
      vm_exit_during_initialization("Garbage collector not selected (default collector explicitly disabled)", NULL);
    }
  }
}

void Arguments::set_ergonomics_flags() {
  select_gc();

#if defined(COMPILER2) || INCLUDE_JVMCI
  // Shared spaces work fine with other GCs but causes bytecode rewriting
  // to be disabled, which hurts interpreter performance and decreases
  // server performance.  When -server is specified, keep the default off
  // unless it is asked for.  Future work: either add bytecode rewriting
  // at link time, or rewrite bytecodes in non-shared methods.
  if (!DumpSharedSpaces && !RequireSharedSpaces &&
      (FLAG_IS_DEFAULT(UseSharedSpaces) || !UseSharedSpaces)) {
    no_shared_spaces("COMPILER2 default: -Xshare:auto | off, have to manually setup to on.");
  }
#endif

  set_conservative_max_heap_alignment();

#ifndef ZERO
#ifdef _LP64
  set_use_compressed_oops();

  // set_use_compressed_klass_ptrs() must be called after calling
  // set_use_compressed_oops().
  set_use_compressed_klass_ptrs();

  // Also checks that certain machines are slower with compressed oops
  // in vm_version initialization code.
#endif // _LP64
#endif // !ZERO

}

void Arguments::set_parallel_gc_flags() {
  assert(UseParallelGC || UseParallelOldGC, "Error");
  // Enable ParallelOld unless it was explicitly disabled (cmd line or rc file).
  if (FLAG_IS_DEFAULT(UseParallelOldGC)) {
    FLAG_SET_DEFAULT(UseParallelOldGC, true);
  }
  FLAG_SET_DEFAULT(UseParallelGC, true);

  // If no heap maximum was requested explicitly, use some reasonable fraction
  // of the physical memory, up to a maximum of 1GB.
  FLAG_SET_DEFAULT(ParallelGCThreads,
                   Abstract_VM_Version::parallel_worker_threads());
  if (ParallelGCThreads == 0) {
    jio_fprintf(defaultStream::error_stream(),
        "The Parallel GC can not be combined with -XX:ParallelGCThreads=0\n");
    vm_exit(1);
  }

  if (UseAdaptiveSizePolicy) {
    // We don't want to limit adaptive heap sizing's freedom to adjust the heap
    // unless the user actually sets these flags.
    if (FLAG_IS_DEFAULT(MinHeapFreeRatio)) {
      FLAG_SET_DEFAULT(MinHeapFreeRatio, 0);
    }
    if (FLAG_IS_DEFAULT(MaxHeapFreeRatio)) {
      FLAG_SET_DEFAULT(MaxHeapFreeRatio, 100);
    }
  }

  // If InitialSurvivorRatio or MinSurvivorRatio were not specified, but the
  // SurvivorRatio has been set, reset their default values to SurvivorRatio +
  // 2.  By doing this we make SurvivorRatio also work for Parallel Scavenger.
  // See CR 6362902 for details.
  if (!FLAG_IS_DEFAULT(SurvivorRatio)) {
    if (FLAG_IS_DEFAULT(InitialSurvivorRatio)) {
       FLAG_SET_DEFAULT(InitialSurvivorRatio, SurvivorRatio + 2);
    }
    if (FLAG_IS_DEFAULT(MinSurvivorRatio)) {
      FLAG_SET_DEFAULT(MinSurvivorRatio, SurvivorRatio + 2);
    }
  }

  if (UseParallelOldGC) {
    // Par compact uses lower default values since they are treated as
    // minimums.  These are different defaults because of the different
    // interpretation and are not ergonomically set.
    if (FLAG_IS_DEFAULT(MarkSweepDeadRatio)) {
      FLAG_SET_DEFAULT(MarkSweepDeadRatio, 1);
    }
  }
}

void Arguments::set_g1_gc_flags() {
  assert(UseG1GC, "Error");
#if defined(COMPILER1) || INCLUDE_JVMCI
  FastTLABRefill = false;
#endif
  FLAG_SET_DEFAULT(ParallelGCThreads, Abstract_VM_Version::parallel_worker_threads());
  if (ParallelGCThreads == 0) {
    assert(!FLAG_IS_DEFAULT(ParallelGCThreads), "The default value for ParallelGCThreads should not be 0.");
    vm_exit_during_initialization("The flag -XX:+UseG1GC can not be combined with -XX:ParallelGCThreads=0", NULL);
  }

#if INCLUDE_ALL_GCS
  if (FLAG_IS_DEFAULT(G1ConcRefinementThreads)) {
    FLAG_SET_ERGO(uint, G1ConcRefinementThreads, ParallelGCThreads);
  }
#endif

  // MarkStackSize will be set (if it hasn't been set by the user)
  // when concurrent marking is initialized.
  // Its value will be based upon the number of parallel marking threads.
  // But we do set the maximum mark stack size here.
  if (FLAG_IS_DEFAULT(MarkStackSizeMax)) {
    FLAG_SET_DEFAULT(MarkStackSizeMax, 128 * TASKQUEUE_SIZE);
  }

  if (FLAG_IS_DEFAULT(GCTimeRatio) || GCTimeRatio == 0) {
    // In G1, we want the default GC overhead goal to be higher than
    // it is for PS, or the heap might be expanded too aggressively.
    // We set it here to ~8%.
    FLAG_SET_DEFAULT(GCTimeRatio, 12);
  }

  // Below, we might need to calculate the pause time interval based on
  // the pause target. When we do so we are going to give G1 maximum
  // flexibility and allow it to do pauses when it needs to. So, we'll
  // arrange that the pause interval to be pause time target + 1 to
  // ensure that a) the pause time target is maximized with respect to
  // the pause interval and b) we maintain the invariant that pause
  // time target < pause interval. If the user does not want this
  // maximum flexibility, they will have to set the pause interval
  // explicitly.

  if (FLAG_IS_DEFAULT(MaxGCPauseMillis)) {
    // The default pause time target in G1 is 200ms
    FLAG_SET_DEFAULT(MaxGCPauseMillis, 200);
  }

  // Then, if the interval parameter was not set, set it according to
  // the pause time target (this will also deal with the case when the
  // pause time target is the default value).
  if (FLAG_IS_DEFAULT(GCPauseIntervalMillis)) {
    FLAG_SET_DEFAULT(GCPauseIntervalMillis, MaxGCPauseMillis + 1);
  }

  log_trace(gc)("MarkStackSize: %uk  MarkStackSizeMax: %uk", (unsigned int) (MarkStackSize / K), (uint) (MarkStackSizeMax / K));
}

void Arguments::set_gc_specific_flags() {
#if INCLUDE_ALL_GCS
  // Set per-collector flags
  if (UseParallelGC || UseParallelOldGC) {
    set_parallel_gc_flags();
  } else if (UseConcMarkSweepGC) {
    set_cms_and_parnew_gc_flags();
  } else if (UseG1GC) {
    set_g1_gc_flags();
  }
  if (AssumeMP && !UseSerialGC) {
    if (FLAG_IS_DEFAULT(ParallelGCThreads) && ParallelGCThreads == 1) {
      warning("If the number of processors is expected to increase from one, then"
              " you should configure the number of parallel GC threads appropriately"
              " using -XX:ParallelGCThreads=N");
    }
  }
  if (MinHeapFreeRatio == 100) {
    // Keeping the heap 100% free is hard ;-) so limit it to 99%.
    FLAG_SET_ERGO(uintx, MinHeapFreeRatio, 99);
  }

  // If class unloading is disabled, also disable concurrent class unloading.
  if (!ClassUnloading) {
    FLAG_SET_CMDLINE(bool, CMSClassUnloadingEnabled, false);
    FLAG_SET_CMDLINE(bool, ClassUnloadingWithConcurrentMark, false);
    FLAG_SET_CMDLINE(bool, ExplicitGCInvokesConcurrentAndUnloadsClasses, false);
  }
#endif // INCLUDE_ALL_GCS
}

julong Arguments::limit_by_allocatable_memory(julong limit) {
  julong max_allocatable;
  julong result = limit;
  if (os::has_allocatable_memory_limit(&max_allocatable)) {
    result = MIN2(result, max_allocatable / MaxVirtMemFraction);
  }
  return result;
}

// Use static initialization to get the default before parsing
static const size_t DefaultHeapBaseMinAddress = HeapBaseMinAddress;

void Arguments::set_heap_size() {
  julong phys_mem =
    FLAG_IS_DEFAULT(MaxRAM) ? MIN2(os::physical_memory(), (julong)MaxRAM)
                            : (julong)MaxRAM;

  // Experimental support for CGroup memory limits
  if (UseCGroupMemoryLimitForHeap) {
    // This is a rough indicator that a CGroup limit may be in force
    // for this process
    const char* lim_file = "/sys/fs/cgroup/memory/memory.limit_in_bytes";
    FILE *fp = fopen(lim_file, "r");
    if (fp != NULL) {
      julong cgroup_max = 0;
      int ret = fscanf(fp, JULONG_FORMAT, &cgroup_max);
      if (ret == 1 && cgroup_max > 0) {
        // If unlimited, cgroup_max will be a very large, but unspecified
        // value, so use initial phys_mem as a limit
        log_info(gc, heap)("Setting phys_mem to the min of cgroup limit ("
                           JULONG_FORMAT "MB) and initial phys_mem ("
                           JULONG_FORMAT "MB)", cgroup_max/M, phys_mem/M);
        phys_mem = MIN2(cgroup_max, phys_mem);
      } else {
        warning("Unable to read/parse cgroup memory limit from %s: %s",
                lim_file, errno != 0 ? strerror(errno) : "unknown error");
      }
      fclose(fp);
    } else {
      warning("Unable to open cgroup memory limit file %s (%s)", lim_file, strerror(errno));
    }
  }

  // If the maximum heap size has not been set with -Xmx,
  // then set it as fraction of the size of physical memory,
  // respecting the maximum and minimum sizes of the heap.
  if (FLAG_IS_DEFAULT(MaxHeapSize)) {
    julong reasonable_max = phys_mem / MaxRAMFraction;

    if (phys_mem <= MaxHeapSize * MinRAMFraction) {
      // Small physical memory, so use a minimum fraction of it for the heap
      reasonable_max = phys_mem / MinRAMFraction;
    } else {
      // Not-small physical memory, so require a heap at least
      // as large as MaxHeapSize
      reasonable_max = MAX2(reasonable_max, (julong)MaxHeapSize);
    }
    if (!FLAG_IS_DEFAULT(ErgoHeapSizeLimit) && ErgoHeapSizeLimit != 0) {
      // Limit the heap size to ErgoHeapSizeLimit
      reasonable_max = MIN2(reasonable_max, (julong)ErgoHeapSizeLimit);
    }
    if (UseCompressedOops) {
      // Limit the heap size to the maximum possible when using compressed oops
      julong max_coop_heap = (julong)max_heap_for_compressed_oops();

      // HeapBaseMinAddress can be greater than default but not less than.
      if (!FLAG_IS_DEFAULT(HeapBaseMinAddress)) {
        if (HeapBaseMinAddress < DefaultHeapBaseMinAddress) {
          // matches compressed oops printing flags
          log_debug(gc, heap, coops)("HeapBaseMinAddress must be at least " SIZE_FORMAT
                                     " (" SIZE_FORMAT "G) which is greater than value given " SIZE_FORMAT,
                                     DefaultHeapBaseMinAddress,
                                     DefaultHeapBaseMinAddress/G,
                                     HeapBaseMinAddress);
          FLAG_SET_ERGO(size_t, HeapBaseMinAddress, DefaultHeapBaseMinAddress);
        }
      }

      if (HeapBaseMinAddress + MaxHeapSize < max_coop_heap) {
        // Heap should be above HeapBaseMinAddress to get zero based compressed oops
        // but it should be not less than default MaxHeapSize.
        max_coop_heap -= HeapBaseMinAddress;
      }
      reasonable_max = MIN2(reasonable_max, max_coop_heap);
    }
    reasonable_max = limit_by_allocatable_memory(reasonable_max);

    if (!FLAG_IS_DEFAULT(InitialHeapSize)) {
      // An initial heap size was specified on the command line,
      // so be sure that the maximum size is consistent.  Done
      // after call to limit_by_allocatable_memory because that
      // method might reduce the allocation size.
      reasonable_max = MAX2(reasonable_max, (julong)InitialHeapSize);
    }

    log_trace(gc, heap)("  Maximum heap size " SIZE_FORMAT, (size_t) reasonable_max);
    FLAG_SET_ERGO(size_t, MaxHeapSize, (size_t)reasonable_max);
  }

  // If the minimum or initial heap_size have not been set or requested to be set
  // ergonomically, set them accordingly.
  if (InitialHeapSize == 0 || min_heap_size() == 0) {
    julong reasonable_minimum = (julong)(OldSize + NewSize);

    reasonable_minimum = MIN2(reasonable_minimum, (julong)MaxHeapSize);

    reasonable_minimum = limit_by_allocatable_memory(reasonable_minimum);

    if (InitialHeapSize == 0) {
      julong reasonable_initial = phys_mem / InitialRAMFraction;

      reasonable_initial = MAX3(reasonable_initial, reasonable_minimum, (julong)min_heap_size());
      reasonable_initial = MIN2(reasonable_initial, (julong)MaxHeapSize);

      reasonable_initial = limit_by_allocatable_memory(reasonable_initial);

      log_trace(gc, heap)("  Initial heap size " SIZE_FORMAT, (size_t)reasonable_initial);
      FLAG_SET_ERGO(size_t, InitialHeapSize, (size_t)reasonable_initial);
    }
    // If the minimum heap size has not been set (via -Xms),
    // synchronize with InitialHeapSize to avoid errors with the default value.
    if (min_heap_size() == 0) {
      set_min_heap_size(MIN2((size_t)reasonable_minimum, InitialHeapSize));
      log_trace(gc, heap)("  Minimum heap size " SIZE_FORMAT, min_heap_size());
    }
  }
}

// This option inspects the machine and attempts to set various
// parameters to be optimal for long-running, memory allocation
// intensive jobs.  It is intended for machines with large
// amounts of cpu and memory.
jint Arguments::set_aggressive_heap_flags() {
  // initHeapSize is needed since _initial_heap_size is 4 bytes on a 32 bit
  // VM, but we may not be able to represent the total physical memory
  // available (like having 8gb of memory on a box but using a 32bit VM).
  // Thus, we need to make sure we're using a julong for intermediate
  // calculations.
  julong initHeapSize;
  julong total_memory = os::physical_memory();

  if (total_memory < (julong) 256 * M) {
    jio_fprintf(defaultStream::error_stream(),
            "You need at least 256mb of memory to use -XX:+AggressiveHeap\n");
    vm_exit(1);
  }

  // The heap size is half of available memory, or (at most)
  // all of possible memory less 160mb (leaving room for the OS
  // when using ISM).  This is the maximum; because adaptive sizing
  // is turned on below, the actual space used may be smaller.

  initHeapSize = MIN2(total_memory / (julong) 2,
          total_memory - (julong) 160 * M);

  initHeapSize = limit_by_allocatable_memory(initHeapSize);

  if (FLAG_IS_DEFAULT(MaxHeapSize)) {
    if (FLAG_SET_CMDLINE(size_t, MaxHeapSize, initHeapSize) != Flag::SUCCESS) {
      return JNI_EINVAL;
    }
    if (FLAG_SET_CMDLINE(size_t, InitialHeapSize, initHeapSize) != Flag::SUCCESS) {
      return JNI_EINVAL;
    }
    // Currently the minimum size and the initial heap sizes are the same.
    set_min_heap_size(initHeapSize);
  }
  if (FLAG_IS_DEFAULT(NewSize)) {
    // Make the young generation 3/8ths of the total heap.
    if (FLAG_SET_CMDLINE(size_t, NewSize,
            ((julong) MaxHeapSize / (julong) 8) * (julong) 3) != Flag::SUCCESS) {
      return JNI_EINVAL;
    }
    if (FLAG_SET_CMDLINE(size_t, MaxNewSize, NewSize) != Flag::SUCCESS) {
      return JNI_EINVAL;
    }
  }

#if !defined(_ALLBSD_SOURCE) && !defined(AIX)  // UseLargePages is not yet supported on BSD and AIX.
  FLAG_SET_DEFAULT(UseLargePages, true);
#endif

  // Increase some data structure sizes for efficiency
  if (FLAG_SET_CMDLINE(size_t, BaseFootPrintEstimate, MaxHeapSize) != Flag::SUCCESS) {
    return JNI_EINVAL;
  }
  if (FLAG_SET_CMDLINE(bool, ResizeTLAB, false) != Flag::SUCCESS) {
    return JNI_EINVAL;
  }
  if (FLAG_SET_CMDLINE(size_t, TLABSize, 256 * K) != Flag::SUCCESS) {
    return JNI_EINVAL;
  }

  // See the OldPLABSize comment below, but replace 'after promotion'
  // with 'after copying'.  YoungPLABSize is the size of the survivor
  // space per-gc-thread buffers.  The default is 4kw.
  if (FLAG_SET_CMDLINE(size_t, YoungPLABSize, 256 * K) != Flag::SUCCESS) { // Note: this is in words
    return JNI_EINVAL;
  }

  // OldPLABSize is the size of the buffers in the old gen that
  // UseParallelGC uses to promote live data that doesn't fit in the
  // survivor spaces.  At any given time, there's one for each gc thread.
  // The default size is 1kw. These buffers are rarely used, since the
  // survivor spaces are usually big enough.  For specjbb, however, there
  // are occasions when there's lots of live data in the young gen
  // and we end up promoting some of it.  We don't have a definite
  // explanation for why bumping OldPLABSize helps, but the theory
  // is that a bigger PLAB results in retaining something like the
  // original allocation order after promotion, which improves mutator
  // locality.  A minor effect may be that larger PLABs reduce the
  // number of PLAB allocation events during gc.  The value of 8kw
  // was arrived at by experimenting with specjbb.
  if (FLAG_SET_CMDLINE(size_t, OldPLABSize, 8 * K) != Flag::SUCCESS) { // Note: this is in words
    return JNI_EINVAL;
  }

  // Enable parallel GC and adaptive generation sizing
  if (FLAG_SET_CMDLINE(bool, UseParallelGC, true) != Flag::SUCCESS) {
    return JNI_EINVAL;
  }
  FLAG_SET_DEFAULT(ParallelGCThreads,
          Abstract_VM_Version::parallel_worker_threads());

  // Encourage steady state memory management
  if (FLAG_SET_CMDLINE(uintx, ThresholdTolerance, 100) != Flag::SUCCESS) {
    return JNI_EINVAL;
  }

  // This appears to improve mutator locality
  if (FLAG_SET_CMDLINE(bool, ScavengeBeforeFullGC, false) != Flag::SUCCESS) {
    return JNI_EINVAL;
  }

  // Get around early Solaris scheduling bug
  // (affinity vs other jobs on system)
  // but disallow DR and offlining (5008695).
  if (FLAG_SET_CMDLINE(bool, BindGCTaskThreadsToCPUs, true) != Flag::SUCCESS) {
    return JNI_EINVAL;
  }

  return JNI_OK;
}

// This must be called after ergonomics.
void Arguments::set_bytecode_flags() {
  if (!RewriteBytecodes) {
    FLAG_SET_DEFAULT(RewriteFrequentPairs, false);
  }
}

// Aggressive optimization flags  -XX:+AggressiveOpts
jint Arguments::set_aggressive_opts_flags() {
#ifdef COMPILER2
  if (AggressiveUnboxing) {
    if (FLAG_IS_DEFAULT(EliminateAutoBox)) {
      FLAG_SET_DEFAULT(EliminateAutoBox, true);
    } else if (!EliminateAutoBox) {
      // warning("AggressiveUnboxing is disabled because EliminateAutoBox is disabled");
      AggressiveUnboxing = false;
    }
    if (FLAG_IS_DEFAULT(DoEscapeAnalysis)) {
      FLAG_SET_DEFAULT(DoEscapeAnalysis, true);
    } else if (!DoEscapeAnalysis) {
      // warning("AggressiveUnboxing is disabled because DoEscapeAnalysis is disabled");
      AggressiveUnboxing = false;
    }
  }
  if (AggressiveOpts || !FLAG_IS_DEFAULT(AutoBoxCacheMax)) {
    if (FLAG_IS_DEFAULT(EliminateAutoBox)) {
      FLAG_SET_DEFAULT(EliminateAutoBox, true);
    }
    if (FLAG_IS_DEFAULT(AutoBoxCacheMax)) {
      FLAG_SET_DEFAULT(AutoBoxCacheMax, 20000);
    }

    // Feed the cache size setting into the JDK
    char buffer[1024];
    jio_snprintf(buffer, 1024, "java.lang.Integer.IntegerCache.high=" INTX_FORMAT, AutoBoxCacheMax);
    if (!add_property(buffer)) {
      return JNI_ENOMEM;
    }
  }
  if (AggressiveOpts && FLAG_IS_DEFAULT(BiasedLockingStartupDelay)) {
    FLAG_SET_DEFAULT(BiasedLockingStartupDelay, 500);
  }
#endif

  if (AggressiveOpts) {
// Sample flag setting code
//    if (FLAG_IS_DEFAULT(EliminateZeroing)) {
//      FLAG_SET_DEFAULT(EliminateZeroing, true);
//    }
  }

  return JNI_OK;
}

//===========================================================================================================
// Parsing of java.compiler property

void Arguments::process_java_compiler_argument(const char* arg) {
  // For backwards compatibility, Djava.compiler=NONE or ""
  // causes us to switch to -Xint mode UNLESS -Xdebug
  // is also specified.
  if (strlen(arg) == 0 || strcasecmp(arg, "NONE") == 0) {
    set_java_compiler(true);    // "-Djava.compiler[=...]" most recently seen.
  }
}

void Arguments::process_java_launcher_argument(const char* launcher, void* extra_info) {
  _sun_java_launcher = os::strdup_check_oom(launcher);
}

bool Arguments::created_by_java_launcher() {
  assert(_sun_java_launcher != NULL, "property must have value");
  return strcmp(DEFAULT_JAVA_LAUNCHER, _sun_java_launcher) != 0;
}

bool Arguments::sun_java_launcher_is_altjvm() {
  return _sun_java_launcher_is_altjvm;
}

//===========================================================================================================
// Parsing of main arguments

#if INCLUDE_JVMCI
// Check consistency of jvmci vm argument settings.
bool Arguments::check_jvmci_args_consistency() {
   return JVMCIGlobals::check_jvmci_flags_are_consistent();
}
#endif //INCLUDE_JVMCI

// Check consistency of GC selection
bool Arguments::check_gc_consistency() {
  // Ensure that the user has not selected conflicting sets
  // of collectors.
  uint i = 0;
  if (UseSerialGC)                       i++;
  if (UseConcMarkSweepGC)                i++;
  if (UseParallelGC || UseParallelOldGC) i++;
  if (UseG1GC)                           i++;
  if (i > 1) {
    jio_fprintf(defaultStream::error_stream(),
                "Conflicting collector combinations in option list; "
                "please refer to the release notes for the combinations "
                "allowed\n");
    return false;
  }

  if (UseConcMarkSweepGC && !UseParNewGC) {
    jio_fprintf(defaultStream::error_stream(),
        "It is not possible to combine the DefNew young collector with the CMS collector.\n");
    return false;
  }

  if (UseParNewGC && !UseConcMarkSweepGC) {
    jio_fprintf(defaultStream::error_stream(),
        "It is not possible to combine the ParNew young collector with any collector other than CMS.\n");
    return false;
  }

  return true;
}

// Check the consistency of vm_init_args
bool Arguments::check_vm_args_consistency() {
  // Method for adding checks for flag consistency.
  // The intent is to warn the user of all possible conflicts,
  // before returning an error.
  // Note: Needs platform-dependent factoring.
  bool status = true;

  if (TLABRefillWasteFraction == 0) {
    jio_fprintf(defaultStream::error_stream(),
                "TLABRefillWasteFraction should be a denominator, "
                "not " SIZE_FORMAT "\n",
                TLABRefillWasteFraction);
    status = false;
  }

  if (FullGCALot && FLAG_IS_DEFAULT(MarkSweepAlwaysCompactCount)) {
    MarkSweepAlwaysCompactCount = 1;  // Move objects every gc.
  }

  if (!(UseParallelGC || UseParallelOldGC) && FLAG_IS_DEFAULT(ScavengeBeforeFullGC)) {
    FLAG_SET_DEFAULT(ScavengeBeforeFullGC, false);
  }

  if (GCTimeLimit == 100) {
    // Turn off gc-overhead-limit-exceeded checks
    FLAG_SET_DEFAULT(UseGCOverheadLimit, false);
  }

  status = status && check_gc_consistency();

  // CMS space iteration, which FLSVerifyAllHeapreferences entails,
  // insists that we hold the requisite locks so that the iteration is
  // MT-safe. For the verification at start-up and shut-down, we don't
  // yet have a good way of acquiring and releasing these locks,
  // which are not visible at the CollectedHeap level. We want to
  // be able to acquire these locks and then do the iteration rather
  // than just disable the lock verification. This will be fixed under
  // bug 4788986.
  if (UseConcMarkSweepGC && FLSVerifyAllHeapReferences) {
    if (VerifyDuringStartup) {
      warning("Heap verification at start-up disabled "
              "(due to current incompatibility with FLSVerifyAllHeapReferences)");
      VerifyDuringStartup = false; // Disable verification at start-up
    }

    if (VerifyBeforeExit) {
      warning("Heap verification at shutdown disabled "
              "(due to current incompatibility with FLSVerifyAllHeapReferences)");
      VerifyBeforeExit = false; // Disable verification at shutdown
    }
  }

  if (PrintNMTStatistics) {
#if INCLUDE_NMT
    if (MemTracker::tracking_level() == NMT_off) {
#endif // INCLUDE_NMT
      warning("PrintNMTStatistics is disabled, because native memory tracking is not enabled");
      PrintNMTStatistics = false;
#if INCLUDE_NMT
    }
#endif
  }
#if INCLUDE_JVMCI

  status = status && check_jvmci_args_consistency();

  if (EnableJVMCI) {
    if (!ScavengeRootsInCode) {
      warning("forcing ScavengeRootsInCode non-zero because JVMCI is enabled");
      ScavengeRootsInCode = 1;
    }
    if (FLAG_IS_DEFAULT(TypeProfileLevel)) {
      TypeProfileLevel = 0;
    }
    if (UseJVMCICompiler) {
      if (FLAG_IS_DEFAULT(TypeProfileWidth)) {
        TypeProfileWidth = 8;
      }
    }
  }
#endif

  // Check lower bounds of the code cache
  // Template Interpreter code is approximately 3X larger in debug builds.
  uint min_code_cache_size = CodeCacheMinimumUseSpace DEBUG_ONLY(* 3);
  if (InitialCodeCacheSize < (uintx)os::vm_page_size()) {
    jio_fprintf(defaultStream::error_stream(),
                "Invalid InitialCodeCacheSize=%dK. Must be at least %dK.\n", InitialCodeCacheSize/K,
                os::vm_page_size()/K);
    status = false;
  } else if (ReservedCodeCacheSize < InitialCodeCacheSize) {
    jio_fprintf(defaultStream::error_stream(),
                "Invalid ReservedCodeCacheSize: %dK. Must be at least InitialCodeCacheSize=%dK.\n",
                ReservedCodeCacheSize/K, InitialCodeCacheSize/K);
    status = false;
  } else if (ReservedCodeCacheSize < min_code_cache_size) {
    jio_fprintf(defaultStream::error_stream(),
                "Invalid ReservedCodeCacheSize=%dK. Must be at least %uK.\n", ReservedCodeCacheSize/K,
                min_code_cache_size/K);
    status = false;
  } else if (ReservedCodeCacheSize > CODE_CACHE_SIZE_LIMIT) {
    // Code cache size larger than CODE_CACHE_SIZE_LIMIT is not supported.
    jio_fprintf(defaultStream::error_stream(),
                "Invalid ReservedCodeCacheSize=%dM. Must be at most %uM.\n", ReservedCodeCacheSize/M,
                CODE_CACHE_SIZE_LIMIT/M);
    status = false;
  } else if (NonNMethodCodeHeapSize < min_code_cache_size) {
    jio_fprintf(defaultStream::error_stream(),
                "Invalid NonNMethodCodeHeapSize=%dK. Must be at least %uK.\n", NonNMethodCodeHeapSize/K,
                min_code_cache_size/K);
    status = false;
  }

#ifdef _LP64
  if (!FLAG_IS_DEFAULT(CICompilerCount) && !FLAG_IS_DEFAULT(CICompilerCountPerCPU) && CICompilerCountPerCPU) {
    warning("The VM option CICompilerCountPerCPU overrides CICompilerCount.");
  }
#endif

#ifndef SUPPORT_RESERVED_STACK_AREA
  if (StackReservedPages != 0) {
    FLAG_SET_CMDLINE(intx, StackReservedPages, 0);
    warning("Reserved Stack Area not supported on this platform");
  }
#endif

  if (BackgroundCompilation && (CompileTheWorld || ReplayCompiles)) {
    if (!FLAG_IS_DEFAULT(BackgroundCompilation)) {
      warning("BackgroundCompilation disabled due to CompileTheWorld or ReplayCompiles options.");
    }
    FLAG_SET_CMDLINE(bool, BackgroundCompilation, false);
  }
  if (UseCompiler && is_interpreter_only()) {
    if (!FLAG_IS_DEFAULT(UseCompiler)) {
      warning("UseCompiler disabled due to -Xint.");
    }
    FLAG_SET_CMDLINE(bool, UseCompiler, false);
  }
#ifdef COMPILER2
  if (PostLoopMultiversioning && !RangeCheckElimination) {
    if (!FLAG_IS_DEFAULT(PostLoopMultiversioning)) {
      warning("PostLoopMultiversioning disabled because RangeCheckElimination is disabled.");
    }
    FLAG_SET_CMDLINE(bool, PostLoopMultiversioning, false);
  }
#endif
  return status;
}

bool Arguments::is_bad_option(const JavaVMOption* option, jboolean ignore,
  const char* option_type) {
  if (ignore) return false;

  const char* spacer = " ";
  if (option_type == NULL) {
    option_type = ++spacer; // Set both to the empty string.
  }

  if (os::obsolete_option(option)) {
    jio_fprintf(defaultStream::error_stream(),
                "Obsolete %s%soption: %s\n", option_type, spacer,
      option->optionString);
    return false;
  } else {
    jio_fprintf(defaultStream::error_stream(),
                "Unrecognized %s%soption: %s\n", option_type, spacer,
      option->optionString);
    return true;
  }
}

static const char* user_assertion_options[] = {
  "-da", "-ea", "-disableassertions", "-enableassertions", 0
};

static const char* system_assertion_options[] = {
  "-dsa", "-esa", "-disablesystemassertions", "-enablesystemassertions", 0
};

bool Arguments::parse_uintx(const char* value,
                            uintx* uintx_arg,
                            uintx min_size) {

  // Check the sign first since atojulong() parses only unsigned values.
  bool value_is_positive = !(*value == '-');

  if (value_is_positive) {
    julong n;
    bool good_return = atojulong(value, &n);
    if (good_return) {
      bool above_minimum = n >= min_size;
      bool value_is_too_large = n > max_uintx;

      if (above_minimum && !value_is_too_large) {
        *uintx_arg = n;
        return true;
      }
    }
  }
  return false;
}

unsigned int addreads_count = 0;
unsigned int addexports_count = 0;
unsigned int addopens_count = 0;
unsigned int addmods_count = 0;
unsigned int patch_mod_count = 0;

bool Arguments::create_property(const char* prop_name, const char* prop_value, PropertyInternal internal) {
  size_t prop_len = strlen(prop_name) + strlen(prop_value) + 2;
  char* property = AllocateHeap(prop_len, mtArguments);
  int ret = jio_snprintf(property, prop_len, "%s=%s", prop_name, prop_value);
  if (ret < 0 || ret >= (int)prop_len) {
    FreeHeap(property);
    return false;
  }
  bool added = add_property(property, UnwriteableProperty, internal);
  FreeHeap(property);
  return added;
}

bool Arguments::create_numbered_property(const char* prop_base_name, const char* prop_value, unsigned int count) {
  // Make sure count is < 1,000. Otherwise, memory allocation will be too small.
  if (count < 1000) {
    size_t prop_len = strlen(prop_base_name) + strlen(prop_value) + 5;
    char* property = AllocateHeap(prop_len, mtArguments);
    int ret = jio_snprintf(property, prop_len, "%s.%d=%s", prop_base_name, count, prop_value);
    if (ret < 0 || ret >= (int)prop_len) {
      FreeHeap(property);
      return false;
    }
    bool added = add_property(property, UnwriteableProperty, InternalProperty);
    FreeHeap(property);
    return added;
  }
  return false;
}

Arguments::ArgsRange Arguments::parse_memory_size(const char* s,
                                                  julong* long_arg,
                                                  julong min_size) {
  if (!atojulong(s, long_arg)) return arg_unreadable;
  return check_memory_size(*long_arg, min_size);
}

// Parse JavaVMInitArgs structure

jint Arguments::parse_vm_init_args(const JavaVMInitArgs *java_tool_options_args,
                                   const JavaVMInitArgs *java_options_args,
                                   const JavaVMInitArgs *cmd_line_args) {
  bool patch_mod_javabase = false;

  // Save default settings for some mode flags
  Arguments::_AlwaysCompileLoopMethods = AlwaysCompileLoopMethods;
  Arguments::_UseOnStackReplacement    = UseOnStackReplacement;
  Arguments::_ClipInlining             = ClipInlining;
  Arguments::_BackgroundCompilation    = BackgroundCompilation;
  if (TieredCompilation) {
    Arguments::_Tier3InvokeNotifyFreqLog = Tier3InvokeNotifyFreqLog;
    Arguments::_Tier4InvocationThreshold = Tier4InvocationThreshold;
  }

  // Setup flags for mixed which is the default
  set_mode_flags(_mixed);

  // Parse args structure generated from JAVA_TOOL_OPTIONS environment
  // variable (if present).
  jint result = parse_each_vm_init_arg(java_tool_options_args, &patch_mod_javabase, Flag::ENVIRON_VAR);
  if (result != JNI_OK) {
    return result;
  }

  // Parse args structure generated from the command line flags.
  result = parse_each_vm_init_arg(cmd_line_args, &patch_mod_javabase, Flag::COMMAND_LINE);
  if (result != JNI_OK) {
    return result;
  }

  // Parse args structure generated from the _JAVA_OPTIONS environment
  // variable (if present) (mimics classic VM)
  result = parse_each_vm_init_arg(java_options_args, &patch_mod_javabase, Flag::ENVIRON_VAR);
  if (result != JNI_OK) {
    return result;
  }

  // Do final processing now that all arguments have been parsed
  result = finalize_vm_init_args();
  if (result != JNI_OK) {
    return result;
  }

#if INCLUDE_CDS
  if (UseSharedSpaces && patch_mod_javabase) {
    no_shared_spaces("CDS is disabled when " JAVA_BASE_NAME " module is patched.");
  }
#endif

  return JNI_OK;
}

// Checks if name in command-line argument -agent{lib,path}:name[=options]
// represents a valid JDWP agent.  is_path==true denotes that we
// are dealing with -agentpath (case where name is a path), otherwise with
// -agentlib
bool valid_jdwp_agent(char *name, bool is_path) {
  char *_name;
  const char *_jdwp = "jdwp";
  size_t _len_jdwp, _len_prefix;

  if (is_path) {
    if ((_name = strrchr(name, (int) *os::file_separator())) == NULL) {
      return false;
    }

    _name++;  // skip past last path separator
    _len_prefix = strlen(JNI_LIB_PREFIX);

    if (strncmp(_name, JNI_LIB_PREFIX, _len_prefix) != 0) {
      return false;
    }

    _name += _len_prefix;
    _len_jdwp = strlen(_jdwp);

    if (strncmp(_name, _jdwp, _len_jdwp) == 0) {
      _name += _len_jdwp;
    }
    else {
      return false;
    }

    if (strcmp(_name, JNI_LIB_SUFFIX) != 0) {
      return false;
    }

    return true;
  }

  if (strcmp(name, _jdwp) == 0) {
    return true;
  }

  return false;
}

int Arguments::process_patch_mod_option(const char* patch_mod_tail, bool* patch_mod_javabase) {
  // --patch-module=<module>=<file>(<pathsep><file>)*
  assert(patch_mod_tail != NULL, "Unexpected NULL patch-module value");
  // Find the equal sign between the module name and the path specification
  const char* module_equal = strchr(patch_mod_tail, '=');
  if (module_equal == NULL) {
    jio_fprintf(defaultStream::output_stream(), "Missing '=' in --patch-module specification\n");
    return JNI_ERR;
  } else {
    // Pick out the module name
    size_t module_len = module_equal - patch_mod_tail;
    char* module_name = NEW_C_HEAP_ARRAY_RETURN_NULL(char, module_len+1, mtArguments);
    if (module_name != NULL) {
      memcpy(module_name, patch_mod_tail, module_len);
      *(module_name + module_len) = '\0';
      // The path piece begins one past the module_equal sign
      add_patch_mod_prefix(module_name, module_equal + 1, patch_mod_javabase);
      FREE_C_HEAP_ARRAY(char, module_name);
      if (!create_numbered_property("jdk.module.patch", patch_mod_tail, patch_mod_count++)) {
        return JNI_ENOMEM;
      }
    } else {
      return JNI_ENOMEM;
    }
  }
  return JNI_OK;
}

jint Arguments::parse_each_vm_init_arg(const JavaVMInitArgs* args, bool* patch_mod_javabase, Flag::Flags origin) {
  // For match_option to return remaining or value part of option string
  const char* tail;

  // iterate over arguments
  for (int index = 0; index < args->nOptions; index++) {
    bool is_absolute_path = false;  // for -agentpath vs -agentlib

    const JavaVMOption* option = args->options + index;

    if (!match_option(option, "-Djava.class.path", &tail) &&
        !match_option(option, "-Dsun.java.command", &tail) &&
        !match_option(option, "-Dsun.java.launcher", &tail)) {

        // add all jvm options to the jvm_args string. This string
        // is used later to set the java.vm.args PerfData string constant.
        // the -Djava.class.path and the -Dsun.java.command options are
        // omitted from jvm_args string as each have their own PerfData
        // string constant object.
        build_jvm_args(option->optionString);
    }

    // -verbose:[class/gc/jni]
    if (match_option(option, "-verbose", &tail)) {
      if (!strcmp(tail, ":class") || !strcmp(tail, "")) {
        LogConfiguration::configure_stdout(LogLevel::Info, true, LOG_TAGS(class, load));
        LogConfiguration::configure_stdout(LogLevel::Info, true, LOG_TAGS(class, unload));
      } else if (!strcmp(tail, ":gc")) {
        LogConfiguration::configure_stdout(LogLevel::Info, true, LOG_TAGS(gc));
      } else if (!strcmp(tail, ":jni")) {
        if (FLAG_SET_CMDLINE(bool, PrintJNIResolving, true) != Flag::SUCCESS) {
          return JNI_EINVAL;
        }
      }
    // -da / -ea / -disableassertions / -enableassertions
    // These accept an optional class/package name separated by a colon, e.g.,
    // -da:java.lang.Thread.
    } else if (match_option(option, user_assertion_options, &tail, true)) {
      bool enable = option->optionString[1] == 'e';     // char after '-' is 'e'
      if (*tail == '\0') {
        JavaAssertions::setUserClassDefault(enable);
      } else {
        assert(*tail == ':', "bogus match by match_option()");
        JavaAssertions::addOption(tail + 1, enable);
      }
    // -dsa / -esa / -disablesystemassertions / -enablesystemassertions
    } else if (match_option(option, system_assertion_options, &tail, false)) {
      bool enable = option->optionString[1] == 'e';     // char after '-' is 'e'
      JavaAssertions::setSystemClassDefault(enable);
    // -bootclasspath:
    } else if (match_option(option, "-Xbootclasspath:", &tail)) {
        jio_fprintf(defaultStream::output_stream(),
          "-Xbootclasspath is no longer a supported option.\n");
        return JNI_EINVAL;
    // -bootclasspath/a:
    } else if (match_option(option, "-Xbootclasspath/a:", &tail)) {
      Arguments::append_sysclasspath(tail);
    // -bootclasspath/p:
    } else if (match_option(option, "-Xbootclasspath/p:", &tail)) {
        jio_fprintf(defaultStream::output_stream(),
          "-Xbootclasspath/p is no longer a supported option.\n");
        return JNI_EINVAL;
    // -Xrun
    } else if (match_option(option, "-Xrun", &tail)) {
      if (tail != NULL) {
        const char* pos = strchr(tail, ':');
        size_t len = (pos == NULL) ? strlen(tail) : pos - tail;
        char* name = NEW_C_HEAP_ARRAY(char, len + 1, mtArguments);
        jio_snprintf(name, len + 1, "%s", tail);

        char *options = NULL;
        if(pos != NULL) {
          size_t len2 = strlen(pos+1) + 1; // options start after ':'.  Final zero must be copied.
          options = (char*)memcpy(NEW_C_HEAP_ARRAY(char, len2, mtArguments), pos+1, len2);
        }
#if !INCLUDE_JVMTI
        if (strcmp(name, "jdwp") == 0) {
          jio_fprintf(defaultStream::error_stream(),
            "Debugging agents are not supported in this VM\n");
          return JNI_ERR;
        }
#endif // !INCLUDE_JVMTI
        add_init_library(name, options);
      }
    } else if (match_option(option, "--add-reads=", &tail)) {
      if (!create_numbered_property("jdk.module.addreads", tail, addreads_count++)) {
        return JNI_ENOMEM;
      }
    } else if (match_option(option, "--add-exports=", &tail)) {
      if (!create_numbered_property("jdk.module.addexports", tail, addexports_count++)) {
        return JNI_ENOMEM;
      }
    } else if (match_option(option, "--add-opens=", &tail)) {
      if (!create_numbered_property("jdk.module.addopens", tail, addopens_count++)) {
        return JNI_ENOMEM;
      }
    } else if (match_option(option, "--add-modules=", &tail)) {
      if (!create_numbered_property("jdk.module.addmods", tail, addmods_count++)) {
        return JNI_ENOMEM;
      }
    } else if (match_option(option, "--limit-modules=", &tail)) {
      if (!create_property("jdk.module.limitmods", tail, InternalProperty)) {
        return JNI_ENOMEM;
      }
    } else if (match_option(option, "--module-path=", &tail)) {
      if (!create_property("jdk.module.path", tail, ExternalProperty)) {
        return JNI_ENOMEM;
      }
    } else if (match_option(option, "--upgrade-module-path=", &tail)) {
      if (!create_property("jdk.module.upgrade.path", tail, ExternalProperty)) {
        return JNI_ENOMEM;
      }
    } else if (match_option(option, "--patch-module=", &tail)) {
      // --patch-module=<module>=<file>(<pathsep><file>)*
      int res = process_patch_mod_option(tail, patch_mod_javabase);
      if (res != JNI_OK) {
        return res;
      }
    // -agentlib and -agentpath
    } else if (match_option(option, "-agentlib:", &tail) ||
          (is_absolute_path = match_option(option, "-agentpath:", &tail))) {
      if(tail != NULL) {
        const char* pos = strchr(tail, '=');
        size_t len = (pos == NULL) ? strlen(tail) : pos - tail;
        char* name = strncpy(NEW_C_HEAP_ARRAY(char, len + 1, mtArguments), tail, len);
        name[len] = '\0';

        char *options = NULL;
        if(pos != NULL) {
          options = os::strdup_check_oom(pos + 1, mtArguments);
        }
#if !INCLUDE_JVMTI
        if (valid_jdwp_agent(name, is_absolute_path)) {
          jio_fprintf(defaultStream::error_stream(),
            "Debugging agents are not supported in this VM\n");
          return JNI_ERR;
        }
#endif // !INCLUDE_JVMTI
        add_init_agent(name, options, is_absolute_path);
      }
    // -javaagent
    } else if (match_option(option, "-javaagent:", &tail)) {
#if !INCLUDE_JVMTI
      jio_fprintf(defaultStream::error_stream(),
        "Instrumentation agents are not supported in this VM\n");
      return JNI_ERR;
#else
      if (tail != NULL) {
        size_t length = strlen(tail) + 1;
        char *options = NEW_C_HEAP_ARRAY(char, length, mtArguments);
        jio_snprintf(options, length, "%s", tail);
        add_init_agent("instrument", options, false);
        // java agents need module java.instrument
        if (!create_numbered_property("jdk.module.addmods", "java.instrument", addmods_count++)) {
          return JNI_ENOMEM;
        }
      }
#endif // !INCLUDE_JVMTI
    // -Xnoclassgc
    } else if (match_option(option, "-Xnoclassgc")) {
      if (FLAG_SET_CMDLINE(bool, ClassUnloading, false) != Flag::SUCCESS) {
        return JNI_EINVAL;
      }
    // -Xconcgc
    } else if (match_option(option, "-Xconcgc")) {
      if (FLAG_SET_CMDLINE(bool, UseConcMarkSweepGC, true) != Flag::SUCCESS) {
        return JNI_EINVAL;
      }
      handle_extra_cms_flags("-Xconcgc uses UseConcMarkSweepGC");
    // -Xnoconcgc
    } else if (match_option(option, "-Xnoconcgc")) {
      if (FLAG_SET_CMDLINE(bool, UseConcMarkSweepGC, false) != Flag::SUCCESS) {
        return JNI_EINVAL;
      }
      handle_extra_cms_flags("-Xnoconcgc uses UseConcMarkSweepGC");
    // -Xbatch
    } else if (match_option(option, "-Xbatch")) {
      if (FLAG_SET_CMDLINE(bool, BackgroundCompilation, false) != Flag::SUCCESS) {
        return JNI_EINVAL;
      }
    // -Xmn for compatibility with other JVM vendors
    } else if (match_option(option, "-Xmn", &tail)) {
      julong long_initial_young_size = 0;
      ArgsRange errcode = parse_memory_size(tail, &long_initial_young_size, 1);
      if (errcode != arg_in_range) {
        jio_fprintf(defaultStream::error_stream(),
                    "Invalid initial young generation size: %s\n", option->optionString);
        describe_range_error(errcode);
        return JNI_EINVAL;
      }
      if (FLAG_SET_CMDLINE(size_t, MaxNewSize, (size_t)long_initial_young_size) != Flag::SUCCESS) {
        return JNI_EINVAL;
      }
      if (FLAG_SET_CMDLINE(size_t, NewSize, (size_t)long_initial_young_size) != Flag::SUCCESS) {
        return JNI_EINVAL;
      }
    // -Xms
    } else if (match_option(option, "-Xms", &tail)) {
      julong long_initial_heap_size = 0;
      // an initial heap size of 0 means automatically determine
      ArgsRange errcode = parse_memory_size(tail, &long_initial_heap_size, 0);
      if (errcode != arg_in_range) {
        jio_fprintf(defaultStream::error_stream(),
                    "Invalid initial heap size: %s\n", option->optionString);
        describe_range_error(errcode);
        return JNI_EINVAL;
      }
      set_min_heap_size((size_t)long_initial_heap_size);
      // Currently the minimum size and the initial heap sizes are the same.
      // Can be overridden with -XX:InitialHeapSize.
      if (FLAG_SET_CMDLINE(size_t, InitialHeapSize, (size_t)long_initial_heap_size) != Flag::SUCCESS) {
        return JNI_EINVAL;
      }
    // -Xmx
    } else if (match_option(option, "-Xmx", &tail) || match_option(option, "-XX:MaxHeapSize=", &tail)) {
      julong long_max_heap_size = 0;
      ArgsRange errcode = parse_memory_size(tail, &long_max_heap_size, 1);
      if (errcode != arg_in_range) {
        jio_fprintf(defaultStream::error_stream(),
                    "Invalid maximum heap size: %s\n", option->optionString);
        describe_range_error(errcode);
        return JNI_EINVAL;
      }
      if (FLAG_SET_CMDLINE(size_t, MaxHeapSize, (size_t)long_max_heap_size) != Flag::SUCCESS) {
        return JNI_EINVAL;
      }
    // Xmaxf
    } else if (match_option(option, "-Xmaxf", &tail)) {
      char* err;
      int maxf = (int)(strtod(tail, &err) * 100);
      if (*err != '\0' || *tail == '\0') {
        jio_fprintf(defaultStream::error_stream(),
                    "Bad max heap free percentage size: %s\n",
                    option->optionString);
        return JNI_EINVAL;
      } else {
        if (FLAG_SET_CMDLINE(uintx, MaxHeapFreeRatio, maxf) != Flag::SUCCESS) {
            return JNI_EINVAL;
        }
      }
    // Xminf
    } else if (match_option(option, "-Xminf", &tail)) {
      char* err;
      int minf = (int)(strtod(tail, &err) * 100);
      if (*err != '\0' || *tail == '\0') {
        jio_fprintf(defaultStream::error_stream(),
                    "Bad min heap free percentage size: %s\n",
                    option->optionString);
        return JNI_EINVAL;
      } else {
        if (FLAG_SET_CMDLINE(uintx, MinHeapFreeRatio, minf) != Flag::SUCCESS) {
          return JNI_EINVAL;
        }
      }
    // -Xss
    } else if (match_option(option, "-Xss", &tail)) {
      julong long_ThreadStackSize = 0;
      ArgsRange errcode = parse_memory_size(tail, &long_ThreadStackSize, 1000);
      if (errcode != arg_in_range) {
        jio_fprintf(defaultStream::error_stream(),
                    "Invalid thread stack size: %s\n", option->optionString);
        describe_range_error(errcode);
        return JNI_EINVAL;
      }
      // Internally track ThreadStackSize in units of 1024 bytes.
      if (FLAG_SET_CMDLINE(intx, ThreadStackSize,
                       round_to((int)long_ThreadStackSize, K) / K) != Flag::SUCCESS) {
        return JNI_EINVAL;
      }
    // -Xoss, -Xsqnopause, -Xoptimize, -Xboundthreads, -Xusealtsigs
    } else if (match_option(option, "-Xoss", &tail) ||
               match_option(option, "-Xsqnopause") ||
               match_option(option, "-Xoptimize") ||
               match_option(option, "-Xboundthreads") ||
               match_option(option, "-Xusealtsigs")) {
      // All these options are deprecated in JDK 9 and will be removed in a future release
      char version[256];
      JDK_Version::jdk(9).to_string(version, sizeof(version));
      warning("Ignoring option %s; support was removed in %s", option->optionString, version);
    } else if (match_option(option, "-XX:CodeCacheExpansionSize=", &tail)) {
      julong long_CodeCacheExpansionSize = 0;
      ArgsRange errcode = parse_memory_size(tail, &long_CodeCacheExpansionSize, os::vm_page_size());
      if (errcode != arg_in_range) {
        jio_fprintf(defaultStream::error_stream(),
                   "Invalid argument: %s. Must be at least %luK.\n", option->optionString,
                   os::vm_page_size()/K);
        return JNI_EINVAL;
      }
      if (FLAG_SET_CMDLINE(uintx, CodeCacheExpansionSize, (uintx)long_CodeCacheExpansionSize) != Flag::SUCCESS) {
        return JNI_EINVAL;
      }
    } else if (match_option(option, "-Xmaxjitcodesize", &tail) ||
               match_option(option, "-XX:ReservedCodeCacheSize=", &tail)) {
      julong long_ReservedCodeCacheSize = 0;

      ArgsRange errcode = parse_memory_size(tail, &long_ReservedCodeCacheSize, 1);
      if (errcode != arg_in_range) {
        jio_fprintf(defaultStream::error_stream(),
                    "Invalid maximum code cache size: %s.\n", option->optionString);
        return JNI_EINVAL;
      }
      if (FLAG_SET_CMDLINE(uintx, ReservedCodeCacheSize, (uintx)long_ReservedCodeCacheSize) != Flag::SUCCESS) {
        return JNI_EINVAL;
      }
      // -XX:NonNMethodCodeHeapSize=
    } else if (match_option(option, "-XX:NonNMethodCodeHeapSize=", &tail)) {
      julong long_NonNMethodCodeHeapSize = 0;

      ArgsRange errcode = parse_memory_size(tail, &long_NonNMethodCodeHeapSize, 1);
      if (errcode != arg_in_range) {
        jio_fprintf(defaultStream::error_stream(),
                    "Invalid maximum non-nmethod code heap size: %s.\n", option->optionString);
        return JNI_EINVAL;
      }
      if (FLAG_SET_CMDLINE(uintx, NonNMethodCodeHeapSize, (uintx)long_NonNMethodCodeHeapSize) != Flag::SUCCESS) {
        return JNI_EINVAL;
      }
      // -XX:ProfiledCodeHeapSize=
    } else if (match_option(option, "-XX:ProfiledCodeHeapSize=", &tail)) {
      julong long_ProfiledCodeHeapSize = 0;

      ArgsRange errcode = parse_memory_size(tail, &long_ProfiledCodeHeapSize, 1);
      if (errcode != arg_in_range) {
        jio_fprintf(defaultStream::error_stream(),
                    "Invalid maximum profiled code heap size: %s.\n", option->optionString);
        return JNI_EINVAL;
      }
      if (FLAG_SET_CMDLINE(uintx, ProfiledCodeHeapSize, (uintx)long_ProfiledCodeHeapSize) != Flag::SUCCESS) {
        return JNI_EINVAL;
      }
      // -XX:NonProfiledCodeHeapSizee=
    } else if (match_option(option, "-XX:NonProfiledCodeHeapSize=", &tail)) {
      julong long_NonProfiledCodeHeapSize = 0;

      ArgsRange errcode = parse_memory_size(tail, &long_NonProfiledCodeHeapSize, 1);
      if (errcode != arg_in_range) {
        jio_fprintf(defaultStream::error_stream(),
                    "Invalid maximum non-profiled code heap size: %s.\n", option->optionString);
        return JNI_EINVAL;
      }
      if (FLAG_SET_CMDLINE(uintx, NonProfiledCodeHeapSize, (uintx)long_NonProfiledCodeHeapSize) != Flag::SUCCESS) {
        return JNI_EINVAL;
      }
    // -green
    } else if (match_option(option, "-green")) {
      jio_fprintf(defaultStream::error_stream(),
                  "Green threads support not available\n");
          return JNI_EINVAL;
    // -native
    } else if (match_option(option, "-native")) {
          // HotSpot always uses native threads, ignore silently for compatibility
    // -Xrs
    } else if (match_option(option, "-Xrs")) {
          // Classic/EVM option, new functionality
      if (FLAG_SET_CMDLINE(bool, ReduceSignalUsage, true) != Flag::SUCCESS) {
        return JNI_EINVAL;
      }
    // -Xprof
    } else if (match_option(option, "-Xprof")) {
#if INCLUDE_FPROF
      _has_profile = true;
#else // INCLUDE_FPROF
      jio_fprintf(defaultStream::error_stream(),
        "Flat profiling is not supported in this VM.\n");
      return JNI_ERR;
#endif // INCLUDE_FPROF
    // -Xconcurrentio
    } else if (match_option(option, "-Xconcurrentio")) {
      if (FLAG_SET_CMDLINE(bool, UseLWPSynchronization, true) != Flag::SUCCESS) {
        return JNI_EINVAL;
      }
      if (FLAG_SET_CMDLINE(bool, BackgroundCompilation, false) != Flag::SUCCESS) {
        return JNI_EINVAL;
      }
      if (FLAG_SET_CMDLINE(intx, DeferThrSuspendLoopCount, 1) != Flag::SUCCESS) {
        return JNI_EINVAL;
      }
      if (FLAG_SET_CMDLINE(bool, UseTLAB, false) != Flag::SUCCESS) {
        return JNI_EINVAL;
      }
      if (FLAG_SET_CMDLINE(size_t, NewSizeThreadIncrease, 16 * K) != Flag::SUCCESS) {  // 20Kb per thread added to new generation
        return JNI_EINVAL;
      }

      // -Xinternalversion
    } else if (match_option(option, "-Xinternalversion")) {
      jio_fprintf(defaultStream::output_stream(), "%s\n",
                  VM_Version::internal_vm_info_string());
      vm_exit(0);
#ifndef PRODUCT
    // -Xprintflags
    } else if (match_option(option, "-Xprintflags")) {
      CommandLineFlags::printFlags(tty, false);
      vm_exit(0);
#endif
    // -D
    } else if (match_option(option, "-D", &tail)) {
      const char* value;
      if (match_option(option, "-Djava.endorsed.dirs=", &value) &&
            *value!= '\0' && strcmp(value, "\"\"") != 0) {
        // abort if -Djava.endorsed.dirs is set
        jio_fprintf(defaultStream::output_stream(),
          "-Djava.endorsed.dirs=%s is not supported. Endorsed standards and standalone APIs\n"
          "in modular form will be supported via the concept of upgradeable modules.\n", value);
        return JNI_EINVAL;
      }
      if (match_option(option, "-Djava.ext.dirs=", &value) &&
            *value != '\0' && strcmp(value, "\"\"") != 0) {
        // abort if -Djava.ext.dirs is set
        jio_fprintf(defaultStream::output_stream(),
          "-Djava.ext.dirs=%s is not supported.  Use -classpath instead.\n", value);
        return JNI_EINVAL;
      }
      // Check for module related properties.  They must be set using the modules
      // options. For example: use "--add-modules=java.sql", not
      // "-Djdk.module.addmods=java.sql"
      if (is_internal_module_property(option->optionString + 2)) {
        needs_module_property_warning = true;
        continue;
      }

      if (!add_property(tail)) {
        return JNI_ENOMEM;
      }
      // Out of the box management support
      if (match_option(option, "-Dcom.sun.management", &tail)) {
#if INCLUDE_MANAGEMENT
        if (FLAG_SET_CMDLINE(bool, ManagementServer, true) != Flag::SUCCESS) {
          return JNI_EINVAL;
        }
        // management agent in module java.management
        if (!create_numbered_property("jdk.module.addmods", "java.management", addmods_count++)) {
          return JNI_ENOMEM;
        }
#else
        jio_fprintf(defaultStream::output_stream(),
          "-Dcom.sun.management is not supported in this VM.\n");
        return JNI_ERR;
#endif
      }
    // -Xint
    } else if (match_option(option, "-Xint")) {
          set_mode_flags(_int);
    // -Xmixed
    } else if (match_option(option, "-Xmixed")) {
          set_mode_flags(_mixed);
    // -Xcomp
    } else if (match_option(option, "-Xcomp")) {
      // for testing the compiler; turn off all flags that inhibit compilation
          set_mode_flags(_comp);
    // -Xshare:dump
    } else if (match_option(option, "-Xshare:dump")) {
      if (FLAG_SET_CMDLINE(bool, DumpSharedSpaces, true) != Flag::SUCCESS) {
        return JNI_EINVAL;
      }
      set_mode_flags(_int);     // Prevent compilation, which creates objects
    // -Xshare:on
    } else if (match_option(option, "-Xshare:on")) {
      if (FLAG_SET_CMDLINE(bool, UseSharedSpaces, true) != Flag::SUCCESS) {
        return JNI_EINVAL;
      }
      if (FLAG_SET_CMDLINE(bool, RequireSharedSpaces, true) != Flag::SUCCESS) {
        return JNI_EINVAL;
      }
    // -Xshare:auto
    } else if (match_option(option, "-Xshare:auto")) {
      if (FLAG_SET_CMDLINE(bool, UseSharedSpaces, true) != Flag::SUCCESS) {
        return JNI_EINVAL;
      }
      if (FLAG_SET_CMDLINE(bool, RequireSharedSpaces, false) != Flag::SUCCESS) {
        return JNI_EINVAL;
      }
    // -Xshare:off
    } else if (match_option(option, "-Xshare:off")) {
      if (FLAG_SET_CMDLINE(bool, UseSharedSpaces, false) != Flag::SUCCESS) {
        return JNI_EINVAL;
      }
      if (FLAG_SET_CMDLINE(bool, RequireSharedSpaces, false) != Flag::SUCCESS) {
        return JNI_EINVAL;
      }
    // -Xverify
    } else if (match_option(option, "-Xverify", &tail)) {
      if (strcmp(tail, ":all") == 0 || strcmp(tail, "") == 0) {
        if (FLAG_SET_CMDLINE(bool, BytecodeVerificationLocal, true) != Flag::SUCCESS) {
          return JNI_EINVAL;
        }
        if (FLAG_SET_CMDLINE(bool, BytecodeVerificationRemote, true) != Flag::SUCCESS) {
          return JNI_EINVAL;
        }
      } else if (strcmp(tail, ":remote") == 0) {
        if (FLAG_SET_CMDLINE(bool, BytecodeVerificationLocal, false) != Flag::SUCCESS) {
          return JNI_EINVAL;
        }
        if (FLAG_SET_CMDLINE(bool, BytecodeVerificationRemote, true) != Flag::SUCCESS) {
          return JNI_EINVAL;
        }
      } else if (strcmp(tail, ":none") == 0) {
        if (FLAG_SET_CMDLINE(bool, BytecodeVerificationLocal, false) != Flag::SUCCESS) {
          return JNI_EINVAL;
        }
        if (FLAG_SET_CMDLINE(bool, BytecodeVerificationRemote, false) != Flag::SUCCESS) {
          return JNI_EINVAL;
        }
      } else if (is_bad_option(option, args->ignoreUnrecognized, "verification")) {
        return JNI_EINVAL;
      }
    // -Xdebug
    } else if (match_option(option, "-Xdebug")) {
      // note this flag has been used, then ignore
      set_xdebug_mode(true);
    // -Xnoagent
    } else if (match_option(option, "-Xnoagent")) {
      // For compatibility with classic. HotSpot refuses to load the old style agent.dll.
    } else if (match_option(option, "-Xloggc:", &tail)) {
      // Deprecated flag to redirect GC output to a file. -Xloggc:<filename>
      log_warning(gc)("-Xloggc is deprecated. Will use -Xlog:gc:%s instead.", tail);
      _gc_log_filename = os::strdup_check_oom(tail);
    } else if (match_option(option, "-Xlog", &tail)) {
      bool ret = false;
      if (strcmp(tail, ":help") == 0) {
        LogConfiguration::print_command_line_help(defaultStream::output_stream());
        vm_exit(0);
      } else if (strcmp(tail, ":disable") == 0) {
        LogConfiguration::disable_logging();
        ret = true;
      } else if (*tail == '\0') {
        ret = LogConfiguration::parse_command_line_arguments();
        assert(ret, "-Xlog without arguments should never fail to parse");
      } else if (*tail == ':') {
        ret = LogConfiguration::parse_command_line_arguments(tail + 1);
      }
      if (ret == false) {
        jio_fprintf(defaultStream::error_stream(),
                    "Invalid -Xlog option '-Xlog%s'\n",
                    tail);
        return JNI_EINVAL;
      }
    // JNI hooks
    } else if (match_option(option, "-Xcheck", &tail)) {
      if (!strcmp(tail, ":jni")) {
#if !INCLUDE_JNI_CHECK
        warning("JNI CHECKING is not supported in this VM");
#else
        CheckJNICalls = true;
#endif // INCLUDE_JNI_CHECK
      } else if (is_bad_option(option, args->ignoreUnrecognized,
                                     "check")) {
        return JNI_EINVAL;
      }
    } else if (match_option(option, "vfprintf")) {
      _vfprintf_hook = CAST_TO_FN_PTR(vfprintf_hook_t, option->extraInfo);
    } else if (match_option(option, "exit")) {
      _exit_hook = CAST_TO_FN_PTR(exit_hook_t, option->extraInfo);
    } else if (match_option(option, "abort")) {
      _abort_hook = CAST_TO_FN_PTR(abort_hook_t, option->extraInfo);
    // -XX:+AggressiveHeap
    } else if (match_option(option, "-XX:+AggressiveHeap")) {
      jint result = set_aggressive_heap_flags();
      if (result != JNI_OK) {
          return result;
      }
    // Need to keep consistency of MaxTenuringThreshold and AlwaysTenure/NeverTenure;
    // and the last option wins.
    } else if (match_option(option, "-XX:+NeverTenure")) {
      if (FLAG_SET_CMDLINE(bool, NeverTenure, true) != Flag::SUCCESS) {
        return JNI_EINVAL;
      }
      if (FLAG_SET_CMDLINE(bool, AlwaysTenure, false) != Flag::SUCCESS) {
        return JNI_EINVAL;
      }
      if (FLAG_SET_CMDLINE(uintx, MaxTenuringThreshold, markOopDesc::max_age + 1) != Flag::SUCCESS) {
        return JNI_EINVAL;
      }
    } else if (match_option(option, "-XX:+AlwaysTenure")) {
      if (FLAG_SET_CMDLINE(bool, NeverTenure, false) != Flag::SUCCESS) {
        return JNI_EINVAL;
      }
      if (FLAG_SET_CMDLINE(bool, AlwaysTenure, true) != Flag::SUCCESS) {
        return JNI_EINVAL;
      }
      if (FLAG_SET_CMDLINE(uintx, MaxTenuringThreshold, 0) != Flag::SUCCESS) {
        return JNI_EINVAL;
      }
    } else if (match_option(option, "-XX:MaxTenuringThreshold=", &tail)) {
      uintx max_tenuring_thresh = 0;
      if (!parse_uintx(tail, &max_tenuring_thresh, 0)) {
        jio_fprintf(defaultStream::error_stream(),
                    "Improperly specified VM option \'MaxTenuringThreshold=%s\'\n", tail);
        return JNI_EINVAL;
      }

      if (FLAG_SET_CMDLINE(uintx, MaxTenuringThreshold, max_tenuring_thresh) != Flag::SUCCESS) {
        return JNI_EINVAL;
      }

      if (MaxTenuringThreshold == 0) {
        if (FLAG_SET_CMDLINE(bool, NeverTenure, false) != Flag::SUCCESS) {
          return JNI_EINVAL;
        }
        if (FLAG_SET_CMDLINE(bool, AlwaysTenure, true) != Flag::SUCCESS) {
          return JNI_EINVAL;
        }
      } else {
        if (FLAG_SET_CMDLINE(bool, NeverTenure, false) != Flag::SUCCESS) {
          return JNI_EINVAL;
        }
        if (FLAG_SET_CMDLINE(bool, AlwaysTenure, false) != Flag::SUCCESS) {
          return JNI_EINVAL;
        }
      }
    } else if (match_option(option, "-XX:+DisplayVMOutputToStderr")) {
      if (FLAG_SET_CMDLINE(bool, DisplayVMOutputToStdout, false) != Flag::SUCCESS) {
        return JNI_EINVAL;
      }
      if (FLAG_SET_CMDLINE(bool, DisplayVMOutputToStderr, true) != Flag::SUCCESS) {
        return JNI_EINVAL;
      }
    } else if (match_option(option, "-XX:+DisplayVMOutputToStdout")) {
      if (FLAG_SET_CMDLINE(bool, DisplayVMOutputToStderr, false) != Flag::SUCCESS) {
        return JNI_EINVAL;
      }
      if (FLAG_SET_CMDLINE(bool, DisplayVMOutputToStdout, true) != Flag::SUCCESS) {
        return JNI_EINVAL;
      }
    } else if (match_option(option, "-XX:+ExtendedDTraceProbes")) {
#if defined(DTRACE_ENABLED)
      if (FLAG_SET_CMDLINE(bool, ExtendedDTraceProbes, true) != Flag::SUCCESS) {
        return JNI_EINVAL;
      }
      if (FLAG_SET_CMDLINE(bool, DTraceMethodProbes, true) != Flag::SUCCESS) {
        return JNI_EINVAL;
      }
      if (FLAG_SET_CMDLINE(bool, DTraceAllocProbes, true) != Flag::SUCCESS) {
        return JNI_EINVAL;
      }
      if (FLAG_SET_CMDLINE(bool, DTraceMonitorProbes, true) != Flag::SUCCESS) {
        return JNI_EINVAL;
      }
#else // defined(DTRACE_ENABLED)
      jio_fprintf(defaultStream::error_stream(),
                  "ExtendedDTraceProbes flag is not applicable for this configuration\n");
      return JNI_EINVAL;
#endif // defined(DTRACE_ENABLED)
#ifdef ASSERT
    } else if (match_option(option, "-XX:+FullGCALot")) {
      if (FLAG_SET_CMDLINE(bool, FullGCALot, true) != Flag::SUCCESS) {
        return JNI_EINVAL;
      }
      // disable scavenge before parallel mark-compact
      if (FLAG_SET_CMDLINE(bool, ScavengeBeforeFullGC, false) != Flag::SUCCESS) {
        return JNI_EINVAL;
      }
#endif
#if !INCLUDE_MANAGEMENT
    } else if (match_option(option, "-XX:+ManagementServer")) {
        jio_fprintf(defaultStream::error_stream(),
          "ManagementServer is not supported in this VM.\n");
        return JNI_ERR;
#endif // INCLUDE_MANAGEMENT
    } else if (match_option(option, "-XX:", &tail)) { // -XX:xxxx
      // Skip -XX:Flags= and -XX:VMOptionsFile= since those cases have
      // already been handled
      if ((strncmp(tail, "Flags=", strlen("Flags=")) != 0) &&
          (strncmp(tail, "VMOptionsFile=", strlen("VMOptionsFile=")) != 0)) {
        if (!process_argument(tail, args->ignoreUnrecognized, origin)) {
          return JNI_EINVAL;
        }
      }
    // Unknown option
    } else if (is_bad_option(option, args->ignoreUnrecognized)) {
      return JNI_ERR;
    }
  }

  // PrintSharedArchiveAndExit will turn on
  //   -Xshare:on
  //   -Xlog:class+path=info
  if (PrintSharedArchiveAndExit) {
    if (FLAG_SET_CMDLINE(bool, UseSharedSpaces, true) != Flag::SUCCESS) {
      return JNI_EINVAL;
    }
    if (FLAG_SET_CMDLINE(bool, RequireSharedSpaces, true) != Flag::SUCCESS) {
      return JNI_EINVAL;
    }
    LogConfiguration::configure_stdout(LogLevel::Info, true, LOG_TAGS(class, path));
  }

  // Change the default value for flags  which have different default values
  // when working with older JDKs.
#ifdef LINUX
 if (JDK_Version::current().compare_major(6) <= 0 &&
      FLAG_IS_DEFAULT(UseLinuxPosixThreadCPUClocks)) {
    FLAG_SET_DEFAULT(UseLinuxPosixThreadCPUClocks, false);
  }
#endif // LINUX
  fix_appclasspath();
  return JNI_OK;
}

void Arguments::add_patch_mod_prefix(const char* module_name, const char* path, bool* patch_mod_javabase) {
  // For java.base check for duplicate --patch-module options being specified on the command line.
  // This check is only required for java.base, all other duplicate module specifications
  // will be checked during module system initialization.  The module system initialization
  // will throw an ExceptionInInitializerError if this situation occurs.
  if (strcmp(module_name, JAVA_BASE_NAME) == 0) {
    if (*patch_mod_javabase) {
      vm_exit_during_initialization("Cannot specify " JAVA_BASE_NAME " more than once to --patch-module");
    } else {
      *patch_mod_javabase = true;
    }
  }

  // Create GrowableArray lazily, only if --patch-module has been specified
  if (_patch_mod_prefix == NULL) {
    _patch_mod_prefix = new (ResourceObj::C_HEAP, mtArguments) GrowableArray<ModulePatchPath*>(10, true);
  }

  _patch_mod_prefix->push(new ModulePatchPath(module_name, path));
}

// Remove all empty paths from the app classpath (if IgnoreEmptyClassPaths is enabled)
//
// This is necessary because some apps like to specify classpath like -cp foo.jar:${XYZ}:bar.jar
// in their start-up scripts. If XYZ is empty, the classpath will look like "-cp foo.jar::bar.jar".
// Java treats such empty paths as if the user specified "-cp foo.jar:.:bar.jar". I.e., an empty
// path is treated as the current directory.
//
// This causes problems with CDS, which requires that all directories specified in the classpath
// must be empty. In most cases, applications do NOT want to load classes from the current
// directory anyway. Adding -XX:+IgnoreEmptyClassPaths will make these applications' start-up
// scripts compatible with CDS.
void Arguments::fix_appclasspath() {
  if (IgnoreEmptyClassPaths) {
    const char separator = *os::path_separator();
    const char* src = _java_class_path->value();

    // skip over all the leading empty paths
    while (*src == separator) {
      src ++;
    }

    char* copy = os::strdup_check_oom(src, mtArguments);

    // trim all trailing empty paths
    for (char* tail = copy + strlen(copy) - 1; tail >= copy && *tail == separator; tail--) {
      *tail = '\0';
    }

    char from[3] = {separator, separator, '\0'};
    char to  [2] = {separator, '\0'};
    while (StringUtils::replace_no_expand(copy, from, to) > 0) {
      // Keep replacing "::" -> ":" until we have no more "::" (non-windows)
      // Keep replacing ";;" -> ";" until we have no more ";;" (windows)
    }

    _java_class_path->set_writeable_value(copy);
    FreeHeap(copy); // a copy was made by set_value, so don't need this anymore
  }
}

static bool has_jar_files(const char* directory) {
  DIR* dir = os::opendir(directory);
  if (dir == NULL) return false;

  struct dirent *entry;
  char *dbuf = NEW_C_HEAP_ARRAY(char, os::readdir_buf_size(directory), mtArguments);
  bool hasJarFile = false;
  while (!hasJarFile && (entry = os::readdir(dir, (dirent *) dbuf)) != NULL) {
    const char* name = entry->d_name;
    const char* ext = name + strlen(name) - 4;
    hasJarFile = ext > name && (os::file_name_strcmp(ext, ".jar") == 0);
  }
  FREE_C_HEAP_ARRAY(char, dbuf);
  os::closedir(dir);
  return hasJarFile ;
}

static int check_non_empty_dirs(const char* path) {
  const char separator = *os::path_separator();
  const char* const end = path + strlen(path);
  int nonEmptyDirs = 0;
  while (path < end) {
    const char* tmp_end = strchr(path, separator);
    if (tmp_end == NULL) {
      if (has_jar_files(path)) {
        nonEmptyDirs++;
        jio_fprintf(defaultStream::output_stream(),
          "Non-empty directory: %s\n", path);
      }
      path = end;
    } else {
      char* dirpath = NEW_C_HEAP_ARRAY(char, tmp_end - path + 1, mtArguments);
      memcpy(dirpath, path, tmp_end - path);
      dirpath[tmp_end - path] = '\0';
      if (has_jar_files(dirpath)) {
        nonEmptyDirs++;
        jio_fprintf(defaultStream::output_stream(),
          "Non-empty directory: %s\n", dirpath);
      }
      FREE_C_HEAP_ARRAY(char, dirpath);
      path = tmp_end + 1;
    }
  }
  return nonEmptyDirs;
}

jint Arguments::finalize_vm_init_args() {
  // check if the default lib/endorsed directory exists; if so, error
  char path[JVM_MAXPATHLEN];
  const char* fileSep = os::file_separator();
  jio_snprintf(path, JVM_MAXPATHLEN, "%s%slib%sendorsed", Arguments::get_java_home(), fileSep, fileSep);

  if (CheckEndorsedAndExtDirs) {
    int nonEmptyDirs = 0;
    // check endorsed directory
    nonEmptyDirs += check_non_empty_dirs(path);
    // check the extension directories
    nonEmptyDirs += check_non_empty_dirs(Arguments::get_ext_dirs());
    if (nonEmptyDirs > 0) {
      return JNI_ERR;
    }
  }

  DIR* dir = os::opendir(path);
  if (dir != NULL) {
    jio_fprintf(defaultStream::output_stream(),
      "<JAVA_HOME>/lib/endorsed is not supported. Endorsed standards and standalone APIs\n"
      "in modular form will be supported via the concept of upgradeable modules.\n");
    os::closedir(dir);
    return JNI_ERR;
  }

  jio_snprintf(path, JVM_MAXPATHLEN, "%s%slib%sext", Arguments::get_java_home(), fileSep, fileSep);
  dir = os::opendir(path);
  if (dir != NULL) {
    jio_fprintf(defaultStream::output_stream(),
      "<JAVA_HOME>/lib/ext exists, extensions mechanism no longer supported; "
      "Use -classpath instead.\n.");
    os::closedir(dir);
    return JNI_ERR;
  }

  // This must be done after all arguments have been processed.
  // java_compiler() true means set to "NONE" or empty.
  if (java_compiler() && !xdebug_mode()) {
    // For backwards compatibility, we switch to interpreted mode if
    // -Djava.compiler="NONE" or "" is specified AND "-Xdebug" was
    // not specified.
    set_mode_flags(_int);
  }

  // CompileThresholdScaling == 0.0 is same as -Xint: Disable compilation (enable interpreter-only mode),
  // but like -Xint, leave compilation thresholds unaffected.
  // With tiered compilation disabled, setting CompileThreshold to 0 disables compilation as well.
  if ((CompileThresholdScaling == 0.0) || (!TieredCompilation && CompileThreshold == 0)) {
    set_mode_flags(_int);
  }

  // eventually fix up InitialTenuringThreshold if only MaxTenuringThreshold is set
  if (FLAG_IS_DEFAULT(InitialTenuringThreshold) && (InitialTenuringThreshold > MaxTenuringThreshold)) {
    FLAG_SET_ERGO(uintx, InitialTenuringThreshold, MaxTenuringThreshold);
  }

#if !defined(COMPILER2) && !INCLUDE_JVMCI
  // Don't degrade server performance for footprint
  if (FLAG_IS_DEFAULT(UseLargePages) &&
      MaxHeapSize < LargePageHeapSizeThreshold) {
    // No need for large granularity pages w/small heaps.
    // Note that large pages are enabled/disabled for both the
    // Java heap and the code cache.
    FLAG_SET_DEFAULT(UseLargePages, false);
  }

#elif defined(COMPILER2)
  if (!FLAG_IS_DEFAULT(OptoLoopAlignment) && FLAG_IS_DEFAULT(MaxLoopPad)) {
    FLAG_SET_DEFAULT(MaxLoopPad, OptoLoopAlignment-1);
  }
#endif

#if !defined(COMPILER2) && !INCLUDE_JVMCI
  UNSUPPORTED_OPTION(ProfileInterpreter);
  NOT_PRODUCT(UNSUPPORTED_OPTION(TraceProfileInterpreter));
#endif

#ifndef TIERED
  // Tiered compilation is undefined.
  UNSUPPORTED_OPTION(TieredCompilation);
#endif

#if INCLUDE_JVMCI
  if (EnableJVMCI &&
      !create_numbered_property("jdk.module.addmods", "jdk.vm.ci", addmods_count++)) {
    return JNI_ENOMEM;
  }
#endif

  // If we are running in a headless jre, force java.awt.headless property
  // to be true unless the property has already been set.
  // Also allow the OS environment variable JAVA_AWT_HEADLESS to set headless state.
  if (os::is_headless_jre()) {
    const char* headless = Arguments::get_property("java.awt.headless");
    if (headless == NULL) {
      const char *headless_env = ::getenv("JAVA_AWT_HEADLESS");
      if (headless_env == NULL) {
        if (!add_property("java.awt.headless=true")) {
          return JNI_ENOMEM;
        }
      } else {
        char buffer[256];
        jio_snprintf(buffer, sizeof(buffer), "java.awt.headless=%s", headless_env);
        if (!add_property(buffer)) {
          return JNI_ENOMEM;
        }
      }
    }
  }

  if (UseConcMarkSweepGC && FLAG_IS_DEFAULT(UseParNewGC) && !UseParNewGC) {
    // CMS can only be used with ParNew
    FLAG_SET_ERGO(bool, UseParNewGC, true);
  }

  if (!check_vm_args_consistency()) {
    return JNI_ERR;
  }

  return JNI_OK;
}

// Helper class for controlling the lifetime of JavaVMInitArgs
// objects.  The contents of the JavaVMInitArgs are guaranteed to be
// deleted on the destruction of the ScopedVMInitArgs object.
class ScopedVMInitArgs : public StackObj {
 private:
  JavaVMInitArgs _args;
  char*          _container_name;
  bool           _is_set;
  char*          _vm_options_file_arg;

 public:
  ScopedVMInitArgs(const char *container_name) {
    _args.version = JNI_VERSION_1_2;
    _args.nOptions = 0;
    _args.options = NULL;
    _args.ignoreUnrecognized = false;
    _container_name = (char *)container_name;
    _is_set = false;
    _vm_options_file_arg = NULL;
  }

  // Populates the JavaVMInitArgs object represented by this
  // ScopedVMInitArgs object with the arguments in options.  The
  // allocated memory is deleted by the destructor.  If this method
  // returns anything other than JNI_OK, then this object is in a
  // partially constructed state, and should be abandoned.
  jint set_args(GrowableArray<JavaVMOption>* options) {
    _is_set = true;
    JavaVMOption* options_arr = NEW_C_HEAP_ARRAY_RETURN_NULL(
        JavaVMOption, options->length(), mtArguments);
    if (options_arr == NULL) {
      return JNI_ENOMEM;
    }
    _args.options = options_arr;

    for (int i = 0; i < options->length(); i++) {
      options_arr[i] = options->at(i);
      options_arr[i].optionString = os::strdup(options_arr[i].optionString);
      if (options_arr[i].optionString == NULL) {
        // Rely on the destructor to do cleanup.
        _args.nOptions = i;
        return JNI_ENOMEM;
      }
    }

    _args.nOptions = options->length();
    _args.ignoreUnrecognized = IgnoreUnrecognizedVMOptions;
    return JNI_OK;
  }

  JavaVMInitArgs* get()             { return &_args; }
  char* container_name()            { return _container_name; }
  bool  is_set()                    { return _is_set; }
  bool  found_vm_options_file_arg() { return _vm_options_file_arg != NULL; }
  char* vm_options_file_arg()       { return _vm_options_file_arg; }

  void set_vm_options_file_arg(const char *vm_options_file_arg) {
    if (_vm_options_file_arg != NULL) {
      os::free(_vm_options_file_arg);
    }
    _vm_options_file_arg = os::strdup_check_oom(vm_options_file_arg);
  }

  ~ScopedVMInitArgs() {
    if (_vm_options_file_arg != NULL) {
      os::free(_vm_options_file_arg);
    }
    if (_args.options == NULL) return;
    for (int i = 0; i < _args.nOptions; i++) {
      os::free(_args.options[i].optionString);
    }
    FREE_C_HEAP_ARRAY(JavaVMOption, _args.options);
  }

  // Insert options into this option list, to replace option at
  // vm_options_file_pos (-XX:VMOptionsFile)
  jint insert(const JavaVMInitArgs* args,
              const JavaVMInitArgs* args_to_insert,
              const int vm_options_file_pos) {
    assert(_args.options == NULL, "shouldn't be set yet");
    assert(args_to_insert->nOptions != 0, "there should be args to insert");
    assert(vm_options_file_pos != -1, "vm_options_file_pos should be set");

    int length = args->nOptions + args_to_insert->nOptions - 1;
    GrowableArray<JavaVMOption> *options = new (ResourceObj::C_HEAP, mtArguments)
              GrowableArray<JavaVMOption>(length, true);    // Construct new option array
    for (int i = 0; i < args->nOptions; i++) {
      if (i == vm_options_file_pos) {
        // insert the new options starting at the same place as the
        // -XX:VMOptionsFile option
        for (int j = 0; j < args_to_insert->nOptions; j++) {
          options->push(args_to_insert->options[j]);
        }
      } else {
        options->push(args->options[i]);
      }
    }
    // make into options array
    jint result = set_args(options);
    delete options;
    return result;
  }
};

jint Arguments::parse_java_options_environment_variable(ScopedVMInitArgs* args) {
  return parse_options_environment_variable("_JAVA_OPTIONS", args);
}

jint Arguments::parse_java_tool_options_environment_variable(ScopedVMInitArgs* args) {
  return parse_options_environment_variable("JAVA_TOOL_OPTIONS", args);
}

jint Arguments::parse_options_environment_variable(const char* name,
                                                   ScopedVMInitArgs* vm_args) {
  char *buffer = ::getenv(name);

  // Don't check this environment variable if user has special privileges
  // (e.g. unix su command).
  if (buffer == NULL || os::have_special_privileges()) {
    return JNI_OK;
  }

  if ((buffer = os::strdup(buffer)) == NULL) {
    return JNI_ENOMEM;
  }

  int retcode = parse_options_buffer(name, buffer, strlen(buffer), vm_args);

  os::free(buffer);
  return retcode;
}

jint Arguments::parse_vm_options_file(const char* file_name, ScopedVMInitArgs* vm_args) {
  // read file into buffer
  int fd = ::open(file_name, O_RDONLY);
  if (fd < 0) {
    jio_fprintf(defaultStream::error_stream(),
                "Could not open options file '%s'\n",
                file_name);
    return JNI_ERR;
  }

  struct stat stbuf;
  int retcode = os::stat(file_name, &stbuf);
  if (retcode != 0) {
    jio_fprintf(defaultStream::error_stream(),
                "Could not stat options file '%s'\n",
                file_name);
    os::close(fd);
    return JNI_ERR;
  }

  if (stbuf.st_size == 0) {
    // tell caller there is no option data and that is ok
    os::close(fd);
    return JNI_OK;
  }

  // '+ 1' for NULL termination even with max bytes
  size_t bytes_alloc = stbuf.st_size + 1;

  char *buf = NEW_C_HEAP_ARRAY_RETURN_NULL(char, bytes_alloc, mtArguments);
  if (NULL == buf) {
    jio_fprintf(defaultStream::error_stream(),
                "Could not allocate read buffer for options file parse\n");
    os::close(fd);
    return JNI_ENOMEM;
  }

  memset(buf, 0, bytes_alloc);

  // Fill buffer
  // Use ::read() instead of os::read because os::read()
  // might do a thread state transition
  // and it is too early for that here

  ssize_t bytes_read = ::read(fd, (void *)buf, (unsigned)bytes_alloc);
  os::close(fd);
  if (bytes_read < 0) {
    FREE_C_HEAP_ARRAY(char, buf);
    jio_fprintf(defaultStream::error_stream(),
                "Could not read options file '%s'\n", file_name);
    return JNI_ERR;
  }

  if (bytes_read == 0) {
    // tell caller there is no option data and that is ok
    FREE_C_HEAP_ARRAY(char, buf);
    return JNI_OK;
  }

  retcode = parse_options_buffer(file_name, buf, bytes_read, vm_args);

  FREE_C_HEAP_ARRAY(char, buf);
  return retcode;
}

jint Arguments::parse_options_buffer(const char* name, char* buffer, const size_t buf_len, ScopedVMInitArgs* vm_args) {
  GrowableArray<JavaVMOption> *options = new (ResourceObj::C_HEAP, mtArguments) GrowableArray<JavaVMOption>(2, true);    // Construct option array

  // some pointers to help with parsing
  char *buffer_end = buffer + buf_len;
  char *opt_hd = buffer;
  char *wrt = buffer;
  char *rd = buffer;

  // parse all options
  while (rd < buffer_end) {
    // skip leading white space from the input string
    while (rd < buffer_end && isspace(*rd)) {
      rd++;
    }

    if (rd >= buffer_end) {
      break;
    }

    // Remember this is where we found the head of the token.
    opt_hd = wrt;

    // Tokens are strings of non white space characters separated
    // by one or more white spaces.
    while (rd < buffer_end && !isspace(*rd)) {
      if (*rd == '\'' || *rd == '"') {      // handle a quoted string
        int quote = *rd;                    // matching quote to look for
        rd++;                               // don't copy open quote
        while (rd < buffer_end && *rd != quote) {
                                            // include everything (even spaces)
                                            // up until the close quote
          *wrt++ = *rd++;                   // copy to option string
        }

        if (rd < buffer_end) {
          rd++;                             // don't copy close quote
        } else {
                                            // did not see closing quote
          jio_fprintf(defaultStream::error_stream(),
                      "Unmatched quote in %s\n", name);
          delete options;
          return JNI_ERR;
        }
      } else {
        *wrt++ = *rd++;                     // copy to option string
      }
    }

    // steal a white space character and set it to NULL
    *wrt++ = '\0';
    // We now have a complete token

    JavaVMOption option;
    option.optionString = opt_hd;
    option.extraInfo = NULL;

    options->append(option);                // Fill in option

    rd++;  // Advance to next character
  }

  // Fill out JavaVMInitArgs structure.
  jint status = vm_args->set_args(options);

  delete options;
  return status;
}

void Arguments::set_shared_spaces_flags() {
  if (DumpSharedSpaces) {
    if (FailOverToOldVerifier) {
      // Don't fall back to the old verifier on verification failure. If a
      // class fails verification with the split verifier, it might fail the
      // CDS runtime verifier constraint check. In that case, we don't want
      // to share the class. We only archive classes that pass the split verifier.
      FLAG_SET_DEFAULT(FailOverToOldVerifier, false);
    }

    if (RequireSharedSpaces) {
      warning("Cannot dump shared archive while using shared archive");
    }
    UseSharedSpaces = false;
#ifdef _LP64
    if (!UseCompressedOops || !UseCompressedClassPointers) {
      vm_exit_during_initialization(
        "Cannot dump shared archive when UseCompressedOops or UseCompressedClassPointers is off.", NULL);
    }
  } else {
    if (!UseCompressedOops || !UseCompressedClassPointers) {
      no_shared_spaces("UseCompressedOops and UseCompressedClassPointers must be on for UseSharedSpaces.");
    }
#endif
  }
}

// Sharing support
// Construct the path to the archive
static char* get_shared_archive_path() {
  char *shared_archive_path;
  if (SharedArchiveFile == NULL) {
    char jvm_path[JVM_MAXPATHLEN];
    os::jvm_path(jvm_path, sizeof(jvm_path));
    char *end = strrchr(jvm_path, *os::file_separator());
    if (end != NULL) *end = '\0';
    size_t jvm_path_len = strlen(jvm_path);
    size_t file_sep_len = strlen(os::file_separator());
    const size_t len = jvm_path_len + file_sep_len + 20;
    shared_archive_path = NEW_C_HEAP_ARRAY(char, len, mtArguments);
    if (shared_archive_path != NULL) {
      jio_snprintf(shared_archive_path, len, "%s%sclasses.jsa",
        jvm_path, os::file_separator());
    }
  } else {
    shared_archive_path = os::strdup_check_oom(SharedArchiveFile, mtArguments);
  }
  return shared_archive_path;
}

#ifndef PRODUCT
// Determine whether LogVMOutput should be implicitly turned on.
static bool use_vm_log() {
  if (LogCompilation || !FLAG_IS_DEFAULT(LogFile) ||
      PrintCompilation || PrintInlining || PrintDependencies || PrintNativeNMethods ||
      PrintDebugInfo || PrintRelocations || PrintNMethods || PrintExceptionHandlers ||
      PrintAssembly || TraceDeoptimization || TraceDependencies ||
      (VerifyDependencies && FLAG_IS_CMDLINE(VerifyDependencies))) {
    return true;
  }

#ifdef COMPILER1
  if (PrintC1Statistics) {
    return true;
  }
#endif // COMPILER1

#ifdef COMPILER2
  if (PrintOptoAssembly || PrintOptoStatistics) {
    return true;
  }
#endif // COMPILER2

  return false;
}

#endif // PRODUCT

bool Arguments::args_contains_vm_options_file_arg(const JavaVMInitArgs* args) {
  for (int index = 0; index < args->nOptions; index++) {
    const JavaVMOption* option = args->options + index;
    const char* tail;
    if (match_option(option, "-XX:VMOptionsFile=", &tail)) {
      return true;
    }
  }
  return false;
}

jint Arguments::insert_vm_options_file(const JavaVMInitArgs* args,
                                       const char* vm_options_file,
                                       const int vm_options_file_pos,
                                       ScopedVMInitArgs* vm_options_file_args,
                                       ScopedVMInitArgs* args_out) {
  jint code = parse_vm_options_file(vm_options_file, vm_options_file_args);
  if (code != JNI_OK) {
    return code;
  }

  if (vm_options_file_args->get()->nOptions < 1) {
    return JNI_OK;
  }

  if (args_contains_vm_options_file_arg(vm_options_file_args->get())) {
    jio_fprintf(defaultStream::error_stream(),
                "A VM options file may not refer to a VM options file. "
                "Specification of '-XX:VMOptionsFile=<file-name>' in the "
                "options file '%s' in options container '%s' is an error.\n",
                vm_options_file_args->vm_options_file_arg(),
                vm_options_file_args->container_name());
    return JNI_EINVAL;
  }

  return args_out->insert(args, vm_options_file_args->get(),
                          vm_options_file_pos);
}

// Expand -XX:VMOptionsFile found in args_in as needed.
// mod_args and args_out parameters may return values as needed.
jint Arguments::expand_vm_options_as_needed(const JavaVMInitArgs* args_in,
                                            ScopedVMInitArgs* mod_args,
                                            JavaVMInitArgs** args_out) {
  jint code = match_special_option_and_act(args_in, mod_args);
  if (code != JNI_OK) {
    return code;
  }

  if (mod_args->is_set()) {
    // args_in contains -XX:VMOptionsFile and mod_args contains the
    // original options from args_in along with the options expanded
    // from the VMOptionsFile. Return a short-hand to the caller.
    *args_out = mod_args->get();
  } else {
    *args_out = (JavaVMInitArgs *)args_in;  // no changes so use args_in
  }
  return JNI_OK;
}

jint Arguments::match_special_option_and_act(const JavaVMInitArgs* args,
                                             ScopedVMInitArgs* args_out) {
  // Remaining part of option string
  const char* tail;
  ScopedVMInitArgs vm_options_file_args(args_out->container_name());

  for (int index = 0; index < args->nOptions; index++) {
    const JavaVMOption* option = args->options + index;
    if (ArgumentsExt::process_options(option)) {
      continue;
    }
    if (match_option(option, "-XX:Flags=", &tail)) {
      Arguments::set_jvm_flags_file(tail);
      continue;
    }
    if (match_option(option, "-XX:VMOptionsFile=", &tail)) {
      if (vm_options_file_args.found_vm_options_file_arg()) {
        jio_fprintf(defaultStream::error_stream(),
                    "The option '%s' is already specified in the options "
                    "container '%s' so the specification of '%s' in the "
                    "same options container is an error.\n",
                    vm_options_file_args.vm_options_file_arg(),
                    vm_options_file_args.container_name(),
                    option->optionString);
        return JNI_EINVAL;
      }
      vm_options_file_args.set_vm_options_file_arg(option->optionString);
      // If there's a VMOptionsFile, parse that
      jint code = insert_vm_options_file(args, tail, index,
                                         &vm_options_file_args, args_out);
      if (code != JNI_OK) {
        return code;
      }
      args_out->set_vm_options_file_arg(vm_options_file_args.vm_options_file_arg());
      if (args_out->is_set()) {
        // The VMOptions file inserted some options so switch 'args'
        // to the new set of options, and continue processing which
        // preserves "last option wins" semantics.
        args = args_out->get();
        // The first option from the VMOptionsFile replaces the
        // current option.  So we back track to process the
        // replacement option.
        index--;
      }
      continue;
    }
    if (match_option(option, "-XX:+PrintVMOptions")) {
      PrintVMOptions = true;
      continue;
    }
    if (match_option(option, "-XX:-PrintVMOptions")) {
      PrintVMOptions = false;
      continue;
    }
    if (match_option(option, "-XX:+IgnoreUnrecognizedVMOptions")) {
      IgnoreUnrecognizedVMOptions = true;
      continue;
    }
    if (match_option(option, "-XX:-IgnoreUnrecognizedVMOptions")) {
      IgnoreUnrecognizedVMOptions = false;
      continue;
    }
    if (match_option(option, "-XX:+PrintFlagsInitial")) {
      CommandLineFlags::printFlags(tty, false);
      vm_exit(0);
    }
    if (match_option(option, "-XX:NativeMemoryTracking", &tail)) {
#if INCLUDE_NMT
      // The launcher did not setup nmt environment variable properly.
      if (!MemTracker::check_launcher_nmt_support(tail)) {
        warning("Native Memory Tracking did not setup properly, using wrong launcher?");
      }

      // Verify if nmt option is valid.
      if (MemTracker::verify_nmt_option()) {
        // Late initialization, still in single-threaded mode.
        if (MemTracker::tracking_level() >= NMT_summary) {
          MemTracker::init();
        }
      } else {
        vm_exit_during_initialization("Syntax error, expecting -XX:NativeMemoryTracking=[off|summary|detail]", NULL);
      }
      continue;
#else
      jio_fprintf(defaultStream::error_stream(),
        "Native Memory Tracking is not supported in this VM\n");
      return JNI_ERR;
#endif
    }

#ifndef PRODUCT
    if (match_option(option, "-XX:+PrintFlagsWithComments")) {
      CommandLineFlags::printFlags(tty, true);
      vm_exit(0);
    }
#endif
  }
  return JNI_OK;
}

static void print_options(const JavaVMInitArgs *args) {
  const char* tail;
  for (int index = 0; index < args->nOptions; index++) {
    const JavaVMOption *option = args->options + index;
    if (match_option(option, "-XX:", &tail)) {
      logOption(tail);
    }
  }
}

bool Arguments::handle_deprecated_print_gc_flags() {
  if (PrintGC) {
    log_warning(gc)("-XX:+PrintGC is deprecated. Will use -Xlog:gc instead.");
  }
  if (PrintGCDetails) {
    log_warning(gc)("-XX:+PrintGCDetails is deprecated. Will use -Xlog:gc* instead.");
  }

  if (_gc_log_filename != NULL) {
    // -Xloggc was used to specify a filename
    const char* gc_conf = PrintGCDetails ? "gc*" : "gc";

    LogTarget(Error, logging) target;
    LogStreamCHeap errstream(target);
    return LogConfiguration::parse_log_arguments(_gc_log_filename, gc_conf, NULL, NULL, &errstream);
  } else if (PrintGC || PrintGCDetails) {
    LogConfiguration::configure_stdout(LogLevel::Info, !PrintGCDetails, LOG_TAGS(gc));
  }
  return true;
}

void Arguments::handle_extra_cms_flags(const char* msg) {
  SpecialFlag flag;
  const char *flag_name = "UseConcMarkSweepGC";
  if (lookup_special_flag(flag_name, flag)) {
    handle_aliases_and_deprecation(flag_name, /* print warning */ true);
    warning("%s", msg);
  }
}

// Parse entry point called from JNI_CreateJavaVM

jint Arguments::parse(const JavaVMInitArgs* initial_cmd_args) {
  assert(verify_special_jvm_flags(), "deprecated and obsolete flag table inconsistent");

  // Initialize ranges, constraints and writeables
  CommandLineFlagRangeList::init();
  CommandLineFlagConstraintList::init();
  CommandLineFlagWriteableList::init();

  // If flag "-XX:Flags=flags-file" is used it will be the first option to be processed.
  const char* hotspotrc = ".hotspotrc";
  bool settings_file_specified = false;
  bool needs_hotspotrc_warning = false;
  ScopedVMInitArgs initial_java_tool_options_args("env_var='JAVA_TOOL_OPTIONS'");
  ScopedVMInitArgs initial_java_options_args("env_var='_JAVA_OPTIONS'");

  // Pointers to current working set of containers
  JavaVMInitArgs* cur_cmd_args;
  JavaVMInitArgs* cur_java_options_args;
  JavaVMInitArgs* cur_java_tool_options_args;

  // Containers for modified/expanded options
  ScopedVMInitArgs mod_cmd_args("cmd_line_args");
  ScopedVMInitArgs mod_java_tool_options_args("env_var='JAVA_TOOL_OPTIONS'");
  ScopedVMInitArgs mod_java_options_args("env_var='_JAVA_OPTIONS'");


  jint code =
      parse_java_tool_options_environment_variable(&initial_java_tool_options_args);
  if (code != JNI_OK) {
    return code;
  }

  code = parse_java_options_environment_variable(&initial_java_options_args);
  if (code != JNI_OK) {
    return code;
  }

  code = expand_vm_options_as_needed(initial_java_tool_options_args.get(),
                                     &mod_java_tool_options_args,
                                     &cur_java_tool_options_args);
  if (code != JNI_OK) {
    return code;
  }

  code = expand_vm_options_as_needed(initial_cmd_args,
                                     &mod_cmd_args,
                                     &cur_cmd_args);
  if (code != JNI_OK) {
    return code;
  }

  code = expand_vm_options_as_needed(initial_java_options_args.get(),
                                     &mod_java_options_args,
                                     &cur_java_options_args);
  if (code != JNI_OK) {
    return code;
  }

  const char* flags_file = Arguments::get_jvm_flags_file();
  settings_file_specified = (flags_file != NULL);

  if (IgnoreUnrecognizedVMOptions) {
    cur_cmd_args->ignoreUnrecognized = true;
    cur_java_tool_options_args->ignoreUnrecognized = true;
    cur_java_options_args->ignoreUnrecognized = true;
  }

  // Parse specified settings file
  if (settings_file_specified) {
    if (!process_settings_file(flags_file, true,
                               cur_cmd_args->ignoreUnrecognized)) {
      return JNI_EINVAL;
    }
  } else {
#ifdef ASSERT
    // Parse default .hotspotrc settings file
    if (!process_settings_file(".hotspotrc", false,
                               cur_cmd_args->ignoreUnrecognized)) {
      return JNI_EINVAL;
    }
#else
    struct stat buf;
    if (os::stat(hotspotrc, &buf) == 0) {
      needs_hotspotrc_warning = true;
    }
#endif
  }

  if (PrintVMOptions) {
    print_options(cur_java_tool_options_args);
    print_options(cur_cmd_args);
    print_options(cur_java_options_args);
  }

  // Parse JavaVMInitArgs structure passed in, as well as JAVA_TOOL_OPTIONS and _JAVA_OPTIONS
  jint result = parse_vm_init_args(cur_java_tool_options_args,
                                   cur_java_options_args,
                                   cur_cmd_args);

  if (result != JNI_OK) {
    return result;
  }

  // Call get_shared_archive_path() here, after possible SharedArchiveFile option got parsed.
  SharedArchivePath = get_shared_archive_path();
  if (SharedArchivePath == NULL) {
    return JNI_ENOMEM;
  }

  // Set up VerifySharedSpaces
  if (FLAG_IS_DEFAULT(VerifySharedSpaces) && SharedArchiveFile != NULL) {
    VerifySharedSpaces = true;
  }

  // Delay warning until here so that we've had a chance to process
  // the -XX:-PrintWarnings flag
  if (needs_hotspotrc_warning) {
    warning("%s file is present but has been ignored.  "
            "Run with -XX:Flags=%s to load the file.",
            hotspotrc, hotspotrc);
  }

  if (needs_module_property_warning) {
    warning("Ignoring system property options whose names match the '-Djdk.module.*'."
            " names that are reserved for internal use.");
  }

#if defined(_ALLBSD_SOURCE) || defined(AIX)  // UseLargePages is not yet supported on BSD and AIX.
  UNSUPPORTED_OPTION(UseLargePages);
#endif

  ArgumentsExt::report_unsupported_options();

#ifndef PRODUCT
  if (TraceBytecodesAt != 0) {
    TraceBytecodes = true;
  }
  if (CountCompiledCalls) {
    if (UseCounterDecay) {
      warning("UseCounterDecay disabled because CountCalls is set");
      UseCounterDecay = false;
    }
  }
#endif // PRODUCT

  if (ScavengeRootsInCode == 0) {
    if (!FLAG_IS_DEFAULT(ScavengeRootsInCode)) {
      warning("Forcing ScavengeRootsInCode non-zero");
    }
    ScavengeRootsInCode = 1;
  }

  if (!handle_deprecated_print_gc_flags()) {
    return JNI_EINVAL;
  }

  // Set object alignment values.
  set_object_alignment();

#if !INCLUDE_CDS
  if (DumpSharedSpaces || RequireSharedSpaces) {
    jio_fprintf(defaultStream::error_stream(),
      "Shared spaces are not supported in this VM\n");
    return JNI_ERR;
  }
  if ((UseSharedSpaces && FLAG_IS_CMDLINE(UseSharedSpaces)) || PrintSharedSpaces) {
    warning("Shared spaces are not supported in this VM");
    FLAG_SET_DEFAULT(UseSharedSpaces, false);
    FLAG_SET_DEFAULT(PrintSharedSpaces, false);
  }
  no_shared_spaces("CDS Disabled");
#endif // INCLUDE_CDS

  return JNI_OK;
}

jint Arguments::apply_ergo() {
  // Set flags based on ergonomics.
  set_ergonomics_flags();

  set_shared_spaces_flags();

  // Check the GC selections again.
  if (!check_gc_consistency()) {
    return JNI_EINVAL;
  }

  if (TieredCompilation) {
    set_tiered_flags();
  } else {
    int max_compilation_policy_choice = 1;
#ifdef COMPILER2
    max_compilation_policy_choice = 2;
#endif
    // Check if the policy is valid.
    if (CompilationPolicyChoice >= max_compilation_policy_choice) {
      vm_exit_during_initialization(
        "Incompatible compilation policy selected", NULL);
    }
    // Scale CompileThreshold
    // CompileThresholdScaling == 0.0 is equivalent to -Xint and leaves CompileThreshold unchanged.
    if (!FLAG_IS_DEFAULT(CompileThresholdScaling) && CompileThresholdScaling > 0.0) {
      FLAG_SET_ERGO(intx, CompileThreshold, scaled_compile_threshold(CompileThreshold));
    }
  }

#ifdef COMPILER2
#ifndef PRODUCT
  if (PrintIdealGraphLevel > 0) {
    FLAG_SET_ERGO(bool, PrintIdealGraph, true);
  }
#endif
#endif

  // Set heap size based on available physical memory
  set_heap_size();

  ArgumentsExt::set_gc_specific_flags();

  // Initialize Metaspace flags and alignments
  Metaspace::ergo_initialize();

  // Set bytecode rewriting flags
  set_bytecode_flags();

  // Set flags if Aggressive optimization flags (-XX:+AggressiveOpts) enabled
  jint code = set_aggressive_opts_flags();
  if (code != JNI_OK) {
    return code;
  }

  // Turn off biased locking for locking debug mode flags,
  // which are subtly different from each other but neither works with
  // biased locking
  if (UseHeavyMonitors
#ifdef COMPILER1
      || !UseFastLocking
#endif // COMPILER1
#if INCLUDE_JVMCI
      || !JVMCIUseFastLocking
#endif
    ) {
    if (!FLAG_IS_DEFAULT(UseBiasedLocking) && UseBiasedLocking) {
      // flag set to true on command line; warn the user that they
      // can't enable biased locking here
      warning("Biased Locking is not supported with locking debug flags"
              "; ignoring UseBiasedLocking flag." );
    }
    UseBiasedLocking = false;
  }

#ifdef CC_INTERP
  // Clear flags not supported on zero.
  FLAG_SET_DEFAULT(ProfileInterpreter, false);
  FLAG_SET_DEFAULT(UseBiasedLocking, false);
  LP64_ONLY(FLAG_SET_DEFAULT(UseCompressedOops, false));
  LP64_ONLY(FLAG_SET_DEFAULT(UseCompressedClassPointers, false));
#endif // CC_INTERP

#ifdef COMPILER2
  if (!EliminateLocks) {
    EliminateNestedLocks = false;
  }
  if (!Inline) {
    IncrementalInline = false;
  }
#ifndef PRODUCT
  if (!IncrementalInline) {
    AlwaysIncrementalInline = false;
  }
#endif
  if (!UseTypeSpeculation && FLAG_IS_DEFAULT(TypeProfileLevel)) {
    // nothing to use the profiling, turn if off
    FLAG_SET_DEFAULT(TypeProfileLevel, 0);
  }
#endif

  if (PrintAssembly && FLAG_IS_DEFAULT(DebugNonSafepoints)) {
    warning("PrintAssembly is enabled; turning on DebugNonSafepoints to gain additional output");
    DebugNonSafepoints = true;
  }

  if (FLAG_IS_CMDLINE(CompressedClassSpaceSize) && !UseCompressedClassPointers) {
    warning("Setting CompressedClassSpaceSize has no effect when compressed class pointers are not used");
  }

  if (UseOnStackReplacement && !UseLoopCounter) {
    warning("On-stack-replacement requires loop counters; enabling loop counters");
    FLAG_SET_DEFAULT(UseLoopCounter, true);
  }

#ifndef PRODUCT
  if (!LogVMOutput && FLAG_IS_DEFAULT(LogVMOutput)) {
    if (use_vm_log()) {
      LogVMOutput = true;
    }
  }
#endif // PRODUCT

  if (PrintCommandLineFlags) {
    CommandLineFlags::printSetFlags(tty);
  }

  // Apply CPU specific policy for the BiasedLocking
  if (UseBiasedLocking) {
    if (!VM_Version::use_biased_locking() &&
        !(FLAG_IS_CMDLINE(UseBiasedLocking))) {
      UseBiasedLocking = false;
    }
  }
#ifdef COMPILER2
  if (!UseBiasedLocking || EmitSync != 0) {
    UseOptoBiasInlining = false;
  }
#endif

  return JNI_OK;
}

jint Arguments::adjust_after_os() {
  if (UseNUMA) {
    if (UseParallelGC || UseParallelOldGC) {
      if (FLAG_IS_DEFAULT(MinHeapDeltaBytes)) {
         FLAG_SET_DEFAULT(MinHeapDeltaBytes, 64*M);
      }
    }
    // UseNUMAInterleaving is set to ON for all collectors and
    // platforms when UseNUMA is set to ON. NUMA-aware collectors
    // such as the parallel collector for Linux and Solaris will
    // interleave old gen and survivor spaces on top of NUMA
    // allocation policy for the eden space.
    // Non NUMA-aware collectors such as CMS, G1 and Serial-GC on
    // all platforms and ParallelGC on Windows will interleave all
    // of the heap spaces across NUMA nodes.
    if (FLAG_IS_DEFAULT(UseNUMAInterleaving)) {
      FLAG_SET_ERGO(bool, UseNUMAInterleaving, true);
    }
  }
  return JNI_OK;
}

int Arguments::PropertyList_count(SystemProperty* pl) {
  int count = 0;
  while(pl != NULL) {
    count++;
    pl = pl->next();
  }
  return count;
}

// Return the number of readable properties.
int Arguments::PropertyList_readable_count(SystemProperty* pl) {
  int count = 0;
  while(pl != NULL) {
    if (pl->is_readable()) {
      count++;
    }
    pl = pl->next();
  }
  return count;
}

const char* Arguments::PropertyList_get_value(SystemProperty *pl, const char* key) {
  assert(key != NULL, "just checking");
  SystemProperty* prop;
  for (prop = pl; prop != NULL; prop = prop->next()) {
    if (strcmp(key, prop->key()) == 0) return prop->value();
  }
  return NULL;
}

// Return the value of the requested property provided that it is a readable property.
const char* Arguments::PropertyList_get_readable_value(SystemProperty *pl, const char* key) {
  assert(key != NULL, "just checking");
  SystemProperty* prop;
  // Return the property value if the keys match and the property is not internal or
  // it's the special internal property "jdk.boot.class.path.append".
  for (prop = pl; prop != NULL; prop = prop->next()) {
    if (strcmp(key, prop->key()) == 0) {
      if (!prop->internal()) {
        return prop->value();
      } else if (strcmp(key, "jdk.boot.class.path.append") == 0) {
        return prop->value();
      } else {
        // Property is internal and not jdk.boot.class.path.append so return NULL.
        return NULL;
      }
    }
  }
  return NULL;
}

const char* Arguments::PropertyList_get_key_at(SystemProperty *pl, int index) {
  int count = 0;
  const char* ret_val = NULL;

  while(pl != NULL) {
    if(count >= index) {
      ret_val = pl->key();
      break;
    }
    count++;
    pl = pl->next();
  }

  return ret_val;
}

char* Arguments::PropertyList_get_value_at(SystemProperty* pl, int index) {
  int count = 0;
  char* ret_val = NULL;

  while(pl != NULL) {
    if(count >= index) {
      ret_val = pl->value();
      break;
    }
    count++;
    pl = pl->next();
  }

  return ret_val;
}

void Arguments::PropertyList_add(SystemProperty** plist, SystemProperty *new_p) {
  SystemProperty* p = *plist;
  if (p == NULL) {
    *plist = new_p;
  } else {
    while (p->next() != NULL) {
      p = p->next();
    }
    p->set_next(new_p);
  }
}

void Arguments::PropertyList_add(SystemProperty** plist, const char* k, const char* v,
                                 bool writeable, bool internal) {
  if (plist == NULL)
    return;

  SystemProperty* new_p = new SystemProperty(k, v, writeable, internal);
  PropertyList_add(plist, new_p);
}

void Arguments::PropertyList_add(SystemProperty *element) {
  PropertyList_add(&_system_properties, element);
}

// This add maintains unique property key in the list.
void Arguments::PropertyList_unique_add(SystemProperty** plist, const char* k, const char* v,
                                        PropertyAppendable append, PropertyWriteable writeable,
                                        PropertyInternal internal) {
  if (plist == NULL)
    return;

  // If property key exist then update with new value.
  SystemProperty* prop;
  for (prop = *plist; prop != NULL; prop = prop->next()) {
    if (strcmp(k, prop->key()) == 0) {
      if (append == AppendProperty) {
        prop->append_value(v);
      } else {
        prop->set_value(v);
      }
      return;
    }
  }

  PropertyList_add(plist, k, v, writeable == WriteableProperty, internal == InternalProperty);
}

// Copies src into buf, replacing "%%" with "%" and "%p" with pid
// Returns true if all of the source pointed by src has been copied over to
// the destination buffer pointed by buf. Otherwise, returns false.
// Notes:
// 1. If the length (buflen) of the destination buffer excluding the
// NULL terminator character is not long enough for holding the expanded
// pid characters, it also returns false instead of returning the partially
// expanded one.
// 2. The passed in "buflen" should be large enough to hold the null terminator.
bool Arguments::copy_expand_pid(const char* src, size_t srclen,
                                char* buf, size_t buflen) {
  const char* p = src;
  char* b = buf;
  const char* src_end = &src[srclen];
  char* buf_end = &buf[buflen - 1];

  while (p < src_end && b < buf_end) {
    if (*p == '%') {
      switch (*(++p)) {
      case '%':         // "%%" ==> "%"
        *b++ = *p++;
        break;
      case 'p':  {       //  "%p" ==> current process id
        // buf_end points to the character before the last character so
        // that we could write '\0' to the end of the buffer.
        size_t buf_sz = buf_end - b + 1;
        int ret = jio_snprintf(b, buf_sz, "%d", os::current_process_id());

        // if jio_snprintf fails or the buffer is not long enough to hold
        // the expanded pid, returns false.
        if (ret < 0 || ret >= (int)buf_sz) {
          return false;
        } else {
          b += ret;
          assert(*b == '\0', "fail in copy_expand_pid");
          if (p == src_end && b == buf_end + 1) {
            // reach the end of the buffer.
            return true;
          }
        }
        p++;
        break;
      }
      default :
        *b++ = '%';
      }
    } else {
      *b++ = *p++;
    }
  }
  *b = '\0';
  return (p == src_end); // return false if not all of the source was copied
}<|MERGE_RESOLUTION|>--- conflicted
+++ resolved
@@ -1323,7 +1323,6 @@
                                            "jdk.module.limitmods",
                                            "jdk.module.path",
                                            "jdk.module.upgrade.path",
-<<<<<<< HEAD
                                            "jdk.module.addmods.0",
                                            "jdk.module.patch.0" };
   const char* unsupported_options[] = { "-m", // cannot use at dump time
@@ -1338,23 +1337,10 @@
   // vm will exit with an error message. Otherwise, it will print an informational message if
   // PrintSharedSpaces is enabled.
   uint info_idx = 1;
-=======
-                                           "jdk.module.addmods.0" };
-  const char* unsupported_options[] = { "-m",
-                                        "--limit-modules",
-                                        "--module-path",
-                                        "--upgrade-module-path",
-                                        "--add-modules" };
-  assert(ARRAY_SIZE(unsupported_properties) == ARRAY_SIZE(unsupported_options), "must be");
-  // If a vm option is found in the unsupported_options array with index less than the warning_idx,
-  // vm will exit with an error message. Otherwise, it will result in a warning message.
-  uint warning_idx = 2;
->>>>>>> b5f2c3aa
   SystemProperty* sp = system_properties();
   while (sp != NULL) {
     for (uint i = 0; i < ARRAY_SIZE(unsupported_properties); i++) {
       if (strcmp(sp->key(), unsupported_properties[i]) == 0) {
-<<<<<<< HEAD
         if (i < info_idx) {
           vm_exit_during_initialization(
             "Cannot use the following option when dumping the shared archive", unsupported_options[i]);
@@ -1363,14 +1349,6 @@
             tty->print_cr(
               "Info: the %s option is ignored when dumping the shared archive", unsupported_options[i]);
           }
-=======
-        if (i < warning_idx) {
-          vm_exit_during_initialization(
-            "Cannot use the following option when dumping the shared archive", unsupported_options[i]);
-        } else {
-          warning(
-            "the %s option is ignored when dumping the shared archive", unsupported_options[i]);
->>>>>>> b5f2c3aa
         }
       }
     }
