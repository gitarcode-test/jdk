/*
<<<<<<< HEAD
* Copyright (c) 1999, 2014, Oracle and/or its affiliates. All rights reserved.
* DO NOT ALTER OR REMOVE COPYRIGHT NOTICES OR THIS FILE HEADER.
*
* This code is free software; you can redistribute it and/or modify it
* under the terms of the GNU General Public License version 2 only, as
* published by the Free Software Foundation.
*
* This code is distributed in the hope that it will be useful, but WITHOUT
* ANY WARRANTY; without even the implied warranty of MERCHANTABILITY or
* FITNESS FOR A PARTICULAR PURPOSE.  See the GNU General Public License
* version 2 for more details (a copy is included in the LICENSE file that
* accompanied this code).
*
* You should have received a copy of the GNU General Public License version
* 2 along with this work; if not, write to the Free Software Foundation,
* Inc., 51 Franklin St, Fifth Floor, Boston, MA 02110-1301 USA.
*
* Please contact Oracle, 500 Oracle Parkway, Redwood Shores, CA 94065 USA
* or visit www.oracle.com if you need additional information or have any
* questions.
*
*/
=======
* Copyright (c) 1999, 2013, Oracle and/or its affiliates. All rights reserved.
 * DO NOT ALTER OR REMOVE COPYRIGHT NOTICES OR THIS FILE HEADER.
 *
 * This code is free software; you can redistribute it and/or modify it
 * under the terms of the GNU General Public License version 2 only, as
 * published by the Free Software Foundation.
 *
 * This code is distributed in the hope that it will be useful, but WITHOUT
 * ANY WARRANTY; without even the implied warranty of MERCHANTABILITY or
 * FITNESS FOR A PARTICULAR PURPOSE.  See the GNU General Public License
 * version 2 for more details (a copy is included in the LICENSE file that
 * accompanied this code).
 *
 * You should have received a copy of the GNU General Public License version
 * 2 along with this work; if not, write to the Free Software Foundation,
 * Inc., 51 Franklin St, Fifth Floor, Boston, MA 02110-1301 USA.
 *
 * Please contact Oracle, 500 Oracle Parkway, Redwood Shores, CA 94065 USA
 * or visit www.oracle.com if you need additional information or have any
 * questions.
 *
 */
>>>>>>> fe929c41

#include "utilities/globalDefinitions.hpp"
#include "prims/jvm.h"
#include "runtime/frame.inline.hpp"
#include "runtime/interfaceSupport.hpp"
#include "runtime/os.hpp"
#include "utilities/vmError.hpp"

#include <signal.h>
#include <unistd.h>
#include <sys/resource.h>
#include <sys/utsname.h>
#include <pthread.h>
#include <signal.h>

// Todo: provide a os::get_max_process_id() or similar. Number of processes
// may have been configured, can be read more accurately from proc fs etc.
#ifndef MAX_PID
#define MAX_PID INT_MAX
#endif
#define IS_VALID_PID(p) (p > 0 && p < MAX_PID)

// Check core dump limit and report possible place where core can be found
void os::check_or_create_dump(void* exceptionRecord, void* contextRecord, char* buffer, size_t bufferSize) {
  int n;
  struct rlimit rlim;
  bool success;

  n = get_core_path(buffer, bufferSize);

  if (getrlimit(RLIMIT_CORE, &rlim) != 0) {
    jio_snprintf(buffer + n, bufferSize - n, "/core or core.%d (may not exist)", current_process_id());
    success = true;
  } else {
    switch(rlim.rlim_cur) {
      case RLIM_INFINITY:
        jio_snprintf(buffer + n, bufferSize - n, "/core or core.%d", current_process_id());
        success = true;
        break;
      case 0:
        jio_snprintf(buffer, bufferSize, "Core dumps have been disabled. To enable core dumping, try \"ulimit -c unlimited\" before starting Java again");
        success = false;
        break;
      default:
        jio_snprintf(buffer + n, bufferSize - n, "/core or core.%d (max size %lu kB). To ensure a full core dump, try \"ulimit -c unlimited\" before starting Java again", current_process_id(), (unsigned long)(rlim.rlim_cur >> 10));
        success = true;
        break;
    }
  }
  VMError::report_coredump_status(buffer, success);
}

address os::get_caller_pc(int n) {
#ifdef _NMT_NOINLINE_
  n ++;
#endif
  frame fr = os::current_frame();
  while (n > 0 && fr.pc() &&
    !os::is_first_C_frame(&fr) && fr.sender_pc()) {
    fr = os::get_sender_for_C_frame(&fr);
    n --;
  }
  if (n == 0) {
    return fr.pc();
  } else {
    return NULL;
  }
}

int os::get_last_error() {
  return errno;
}

bool os::is_debugger_attached() {
  // not implemented
  return false;
}

void os::wait_for_keypress_at_exit(void) {
  // don't do anything on posix platforms
  return;
}

// Multiple threads can race in this code, and can remap over each other with MAP_FIXED,
// so on posix, unmap the section at the start and at the end of the chunk that we mapped
// rather than unmapping and remapping the whole chunk to get requested alignment.
char* os::reserve_memory_aligned(size_t size, size_t alignment) {
  assert((alignment & (os::vm_allocation_granularity() - 1)) == 0,
      "Alignment must be a multiple of allocation granularity (page size)");
  assert((size & (alignment -1)) == 0, "size must be 'alignment' aligned");

  size_t extra_size = size + alignment;
  assert(extra_size >= size, "overflow, size is too large to allow alignment");

  char* extra_base = os::reserve_memory(extra_size, NULL, alignment);

  if (extra_base == NULL) {
    return NULL;
  }

  // Do manual alignment
  char* aligned_base = (char*) align_size_up((uintptr_t) extra_base, alignment);

  // [  |                                       |  ]
  // ^ extra_base
  //    ^ extra_base + begin_offset == aligned_base
  //     extra_base + begin_offset + size       ^
  //                       extra_base + extra_size ^
  // |<>| == begin_offset
  //                              end_offset == |<>|
  size_t begin_offset = aligned_base - extra_base;
  size_t end_offset = (extra_base + extra_size) - (aligned_base + size);

  if (begin_offset > 0) {
      os::release_memory(extra_base, begin_offset);
  }

  if (end_offset > 0) {
      os::release_memory(extra_base + begin_offset + size, end_offset);
  }

  return aligned_base;
}

void os::Posix::print_load_average(outputStream* st) {
  st->print("load average:");
  double loadavg[3];
  os::loadavg(loadavg, 3);
  st->print("%0.02f %0.02f %0.02f", loadavg[0], loadavg[1], loadavg[2]);
  st->cr();
}

void os::Posix::print_rlimit_info(outputStream* st) {
  st->print("rlimit:");
  struct rlimit rlim;

  st->print(" STACK ");
  getrlimit(RLIMIT_STACK, &rlim);
  if (rlim.rlim_cur == RLIM_INFINITY) st->print("infinity");
  else st->print("%uk", rlim.rlim_cur >> 10);

  st->print(", CORE ");
  getrlimit(RLIMIT_CORE, &rlim);
  if (rlim.rlim_cur == RLIM_INFINITY) st->print("infinity");
  else st->print("%uk", rlim.rlim_cur >> 10);

  // Isn't there on solaris
#if !defined(TARGET_OS_FAMILY_solaris) && !defined(TARGET_OS_FAMILY_aix)
  st->print(", NPROC ");
  getrlimit(RLIMIT_NPROC, &rlim);
  if (rlim.rlim_cur == RLIM_INFINITY) st->print("infinity");
  else st->print("%d", rlim.rlim_cur);
#endif

  st->print(", NOFILE ");
  getrlimit(RLIMIT_NOFILE, &rlim);
  if (rlim.rlim_cur == RLIM_INFINITY) st->print("infinity");
  else st->print("%d", rlim.rlim_cur);

  st->print(", AS ");
  getrlimit(RLIMIT_AS, &rlim);
  if (rlim.rlim_cur == RLIM_INFINITY) st->print("infinity");
  else st->print("%uk", rlim.rlim_cur >> 10);
  st->cr();
}

void os::Posix::print_uname_info(outputStream* st) {
  // kernel
  st->print("uname:");
  struct utsname name;
  uname(&name);
  st->print(name.sysname); st->print(" ");
  st->print(name.release); st->print(" ");
  st->print(name.version); st->print(" ");
  st->print(name.machine);
  st->cr();
}

bool os::has_allocatable_memory_limit(julong* limit) {
  struct rlimit rlim;
  int getrlimit_res = getrlimit(RLIMIT_AS, &rlim);
  // if there was an error when calling getrlimit, assume that there is no limitation
  // on virtual memory.
  bool result;
  if ((getrlimit_res != 0) || (rlim.rlim_cur == RLIM_INFINITY)) {
    result = false;
  } else {
    *limit = (julong)rlim.rlim_cur;
    result = true;
  }
#ifdef _LP64
  return result;
#else
  // arbitrary virtual space limit for 32 bit Unices found by testing. If
  // getrlimit above returned a limit, bound it with this limit. Otherwise
  // directly use it.
  const julong max_virtual_limit = (julong)3800*M;
  if (result) {
    *limit = MIN2(*limit, max_virtual_limit);
  } else {
    *limit = max_virtual_limit;
  }

  // bound by actually allocatable memory. The algorithm uses two bounds, an
  // upper and a lower limit. The upper limit is the current highest amount of
  // memory that could not be allocated, the lower limit is the current highest
  // amount of memory that could be allocated.
  // The algorithm iteratively refines the result by halving the difference
  // between these limits, updating either the upper limit (if that value could
  // not be allocated) or the lower limit (if the that value could be allocated)
  // until the difference between these limits is "small".

  // the minimum amount of memory we care about allocating.
  const julong min_allocation_size = M;

  julong upper_limit = *limit;

  // first check a few trivial cases
  if (is_allocatable(upper_limit) || (upper_limit <= min_allocation_size)) {
    *limit = upper_limit;
  } else if (!is_allocatable(min_allocation_size)) {
    // we found that not even min_allocation_size is allocatable. Return it
    // anyway. There is no point to search for a better value any more.
    *limit = min_allocation_size;
  } else {
    // perform the binary search.
    julong lower_limit = min_allocation_size;
    while ((upper_limit - lower_limit) > min_allocation_size) {
      julong temp_limit = ((upper_limit - lower_limit) / 2) + lower_limit;
      temp_limit = align_size_down_(temp_limit, min_allocation_size);
      if (is_allocatable(temp_limit)) {
        lower_limit = temp_limit;
      } else {
        upper_limit = temp_limit;
      }
    }
    *limit = lower_limit;
  }
  return true;
#endif
}

const char* os::get_current_directory(char *buf, size_t buflen) {
  return getcwd(buf, buflen);
}

FILE* os::open(int fd, const char* mode) {
  return ::fdopen(fd, mode);
}

// Builds a platform dependent Agent_OnLoad_<lib_name> function name
// which is used to find statically linked in agents.
// Parameters:
//            sym_name: Symbol in library we are looking for
//            lib_name: Name of library to look in, NULL for shared libs.
//            is_absolute_path == true if lib_name is absolute path to agent
//                                     such as "/a/b/libL.so"
//            == false if only the base name of the library is passed in
//               such as "L"
char* os::build_agent_function_name(const char *sym_name, const char *lib_name,
                                    bool is_absolute_path) {
  char *agent_entry_name;
  size_t len;
  size_t name_len;
  size_t prefix_len = strlen(JNI_LIB_PREFIX);
  size_t suffix_len = strlen(JNI_LIB_SUFFIX);
  const char *start;

  if (lib_name != NULL) {
    len = name_len = strlen(lib_name);
    if (is_absolute_path) {
      // Need to strip path, prefix and suffix
      if ((start = strrchr(lib_name, *os::file_separator())) != NULL) {
        lib_name = ++start;
      }
      if (len <= (prefix_len + suffix_len)) {
        return NULL;
      }
      lib_name += prefix_len;
      name_len = strlen(lib_name) - suffix_len;
    }
  }
  len = (lib_name != NULL ? name_len : 0) + strlen(sym_name) + 2;
  agent_entry_name = NEW_C_HEAP_ARRAY_RETURN_NULL(char, len, mtThread);
  if (agent_entry_name == NULL) {
    return NULL;
  }
  strcpy(agent_entry_name, sym_name);
  if (lib_name != NULL) {
    strcat(agent_entry_name, "_");
    strncat(agent_entry_name, lib_name, name_len);
  }
  return agent_entry_name;
}

<<<<<<< HEAD
int os::sleep(Thread* thread, jlong millis, bool interruptible) {
  assert(thread == Thread::current(),  "thread consistency check");

  ParkEvent * const slp = thread->_SleepEvent ;
  slp->reset() ;
  OrderAccess::fence() ;

  if (interruptible) {
    jlong prevtime = javaTimeNanos();

    for (;;) {
      if (os::is_interrupted(thread, true)) {
        return OS_INTRPT;
      }

      jlong newtime = javaTimeNanos();

      if (newtime - prevtime < 0) {
        // time moving backwards, should only happen if no monotonic clock
        // not a guarantee() because JVM should not abort on kernel/glibc bugs
        assert(!os::supports_monotonic_clock(), "unexpected time moving backwards detected in os::sleep(interruptible)");
      } else {
        millis -= (newtime - prevtime) / NANOSECS_PER_MILLISEC;
      }

      if (millis <= 0) {
        return OS_OK;
      }

      prevtime = newtime;

      {
        assert(thread->is_Java_thread(), "sanity check");
        JavaThread *jt = (JavaThread *) thread;
        ThreadBlockInVM tbivm(jt);
        OSThreadWaitState osts(jt->osthread(), false /* not Object.wait() */);

        jt->set_suspend_equivalent();
        // cleared by handle_special_suspend_equivalent_condition() or
        // java_suspend_self() via check_and_wait_while_suspended()

        slp->park(millis);

        // were we externally suspended while we were waiting?
        jt->check_and_wait_while_suspended();
      }
    }
  } else {
    OSThreadWaitState osts(thread->osthread(), false /* not Object.wait() */);
    jlong prevtime = javaTimeNanos();

    for (;;) {
      // It'd be nice to avoid the back-to-back javaTimeNanos() calls on
      // the 1st iteration ...
      jlong newtime = javaTimeNanos();

      if (newtime - prevtime < 0) {
        // time moving backwards, should only happen if no monotonic clock
        // not a guarantee() because JVM should not abort on kernel/glibc bugs
        assert(!os::supports_monotonic_clock(), "unexpected time moving backwards detected on os::sleep(!interruptible)");
      } else {
        millis -= (newtime - prevtime) / NANOSECS_PER_MILLISEC;
      }

      if (millis <= 0) break ;

      prevtime = newtime;
      slp->park(millis);
    }
    return OS_OK ;
  }
}

////////////////////////////////////////////////////////////////////////////////
// interrupt support

void os::interrupt(Thread* thread) {
  assert(Thread::current() == thread || Threads_lock->owned_by_self(),
    "possibility of dangling Thread pointer");

  OSThread* osthread = thread->osthread();

  if (!osthread->interrupted()) {
    osthread->set_interrupted(true);
    // More than one thread can get here with the same value of osthread,
    // resulting in multiple notifications.  We do, however, want the store
    // to interrupted() to be visible to other threads before we execute unpark().
    OrderAccess::fence();
    ParkEvent * const slp = thread->_SleepEvent ;
    if (slp != NULL) slp->unpark() ;
  }

  // For JSR166. Unpark even if interrupt status already was set
  if (thread->is_Java_thread())
    ((JavaThread*)thread)->parker()->unpark();

  ParkEvent * ev = thread->_ParkEvent ;
  if (ev != NULL) ev->unpark() ;

}

bool os::is_interrupted(Thread* thread, bool clear_interrupted) {
  assert(Thread::current() == thread || Threads_lock->owned_by_self(),
    "possibility of dangling Thread pointer");

  OSThread* osthread = thread->osthread();

  bool interrupted = osthread->interrupted();

  // NOTE that since there is no "lock" around the interrupt and
  // is_interrupted operations, there is the possibility that the
  // interrupted flag (in osThread) will be "false" but that the
  // low-level events will be in the signaled state. This is
  // intentional. The effect of this is that Object.wait() and
  // LockSupport.park() will appear to have a spurious wakeup, which
  // is allowed and not harmful, and the possibility is so rare that
  // it is not worth the added complexity to add yet another lock.
  // For the sleep event an explicit reset is performed on entry
  // to os::sleep, so there is no early return. It has also been
  // recommended not to put the interrupted flag into the "event"
  // structure because it hides the issue.
  if (interrupted && clear_interrupted) {
    osthread->set_interrupted(false);
    // consider thread->_SleepEvent->reset() ... optional optimization
  }

  return interrupted;
=======
// Returned string is a constant. For unknown signals "UNKNOWN" is returned.
const char* os::Posix::get_signal_name(int sig, char* out, size_t outlen) {

  static const struct {
    int sig; const char* name;
  }
  info[] =
  {
    {  SIGABRT,     "SIGABRT" },
#ifdef SIGAIO
    {  SIGAIO,      "SIGAIO" },
#endif
    {  SIGALRM,     "SIGALRM" },
#ifdef SIGALRM1
    {  SIGALRM1,    "SIGALRM1" },
#endif
    {  SIGBUS,      "SIGBUS" },
#ifdef SIGCANCEL
    {  SIGCANCEL,   "SIGCANCEL" },
#endif
    {  SIGCHLD,     "SIGCHLD" },
#ifdef SIGCLD
    {  SIGCLD,      "SIGCLD" },
#endif
    {  SIGCONT,     "SIGCONT" },
#ifdef SIGCPUFAIL
    {  SIGCPUFAIL,  "SIGCPUFAIL" },
#endif
#ifdef SIGDANGER
    {  SIGDANGER,   "SIGDANGER" },
#endif
#ifdef SIGDIL
    {  SIGDIL,      "SIGDIL" },
#endif
#ifdef SIGEMT
    {  SIGEMT,      "SIGEMT" },
#endif
    {  SIGFPE,      "SIGFPE" },
#ifdef SIGFREEZE
    {  SIGFREEZE,   "SIGFREEZE" },
#endif
#ifdef SIGGFAULT
    {  SIGGFAULT,   "SIGGFAULT" },
#endif
#ifdef SIGGRANT
    {  SIGGRANT,    "SIGGRANT" },
#endif
    {  SIGHUP,      "SIGHUP" },
    {  SIGILL,      "SIGILL" },
    {  SIGINT,      "SIGINT" },
#ifdef SIGIO
    {  SIGIO,       "SIGIO" },
#endif
#ifdef SIGIOINT
    {  SIGIOINT,    "SIGIOINT" },
#endif
#ifdef SIGIOT
  // SIGIOT is there for BSD compatibility, but on most Unices just a
  // synonym for SIGABRT. The result should be "SIGABRT", not
  // "SIGIOT".
  #if (SIGIOT != SIGABRT )
    {  SIGIOT,      "SIGIOT" },
  #endif
#endif
#ifdef SIGKAP
    {  SIGKAP,      "SIGKAP" },
#endif
    {  SIGKILL,     "SIGKILL" },
#ifdef SIGLOST
    {  SIGLOST,     "SIGLOST" },
#endif
#ifdef SIGLWP
    {  SIGLWP,      "SIGLWP" },
#endif
#ifdef SIGLWPTIMER
    {  SIGLWPTIMER, "SIGLWPTIMER" },
#endif
#ifdef SIGMIGRATE
    {  SIGMIGRATE,  "SIGMIGRATE" },
#endif
#ifdef SIGMSG
    {  SIGMSG,      "SIGMSG" },
#endif
    {  SIGPIPE,     "SIGPIPE" },
#ifdef SIGPOLL
    {  SIGPOLL,     "SIGPOLL" },
#endif
#ifdef SIGPRE
    {  SIGPRE,      "SIGPRE" },
#endif
    {  SIGPROF,     "SIGPROF" },
#ifdef SIGPTY
    {  SIGPTY,      "SIGPTY" },
#endif
#ifdef SIGPWR
    {  SIGPWR,      "SIGPWR" },
#endif
    {  SIGQUIT,     "SIGQUIT" },
#ifdef SIGRECONFIG
    {  SIGRECONFIG, "SIGRECONFIG" },
#endif
#ifdef SIGRECOVERY
    {  SIGRECOVERY, "SIGRECOVERY" },
#endif
#ifdef SIGRESERVE
    {  SIGRESERVE,  "SIGRESERVE" },
#endif
#ifdef SIGRETRACT
    {  SIGRETRACT,  "SIGRETRACT" },
#endif
#ifdef SIGSAK
    {  SIGSAK,      "SIGSAK" },
#endif
    {  SIGSEGV,     "SIGSEGV" },
#ifdef SIGSOUND
    {  SIGSOUND,    "SIGSOUND" },
#endif
    {  SIGSTOP,     "SIGSTOP" },
    {  SIGSYS,      "SIGSYS" },
#ifdef SIGSYSERROR
    {  SIGSYSERROR, "SIGSYSERROR" },
#endif
#ifdef SIGTALRM
    {  SIGTALRM,    "SIGTALRM" },
#endif
    {  SIGTERM,     "SIGTERM" },
#ifdef SIGTHAW
    {  SIGTHAW,     "SIGTHAW" },
#endif
    {  SIGTRAP,     "SIGTRAP" },
#ifdef SIGTSTP
    {  SIGTSTP,     "SIGTSTP" },
#endif
    {  SIGTTIN,     "SIGTTIN" },
    {  SIGTTOU,     "SIGTTOU" },
#ifdef SIGURG
    {  SIGURG,      "SIGURG" },
#endif
    {  SIGUSR1,     "SIGUSR1" },
    {  SIGUSR2,     "SIGUSR2" },
#ifdef SIGVIRT
    {  SIGVIRT,     "SIGVIRT" },
#endif
    {  SIGVTALRM,   "SIGVTALRM" },
#ifdef SIGWAITING
    {  SIGWAITING,  "SIGWAITING" },
#endif
#ifdef SIGWINCH
    {  SIGWINCH,    "SIGWINCH" },
#endif
#ifdef SIGWINDOW
    {  SIGWINDOW,   "SIGWINDOW" },
#endif
    {  SIGXCPU,     "SIGXCPU" },
    {  SIGXFSZ,     "SIGXFSZ" },
#ifdef SIGXRES
    {  SIGXRES,     "SIGXRES" },
#endif
    { -1, NULL }
  };

  const char* ret = NULL;

#ifdef SIGRTMIN
  if (sig >= SIGRTMIN && sig <= SIGRTMAX) {
    if (sig == SIGRTMIN) {
      ret = "SIGRTMIN";
    } else if (sig == SIGRTMAX) {
      ret = "SIGRTMAX";
    } else {
      jio_snprintf(out, outlen, "SIGRTMIN+%d", sig - SIGRTMIN);
      return out;
    }
  }
#endif

  if (sig > 0) {
    for (int idx = 0; info[idx].sig != -1; idx ++) {
      if (info[idx].sig == sig) {
        ret = info[idx].name;
        break;
      }
    }
  }

  if (!ret) {
    if (!is_valid_signal(sig)) {
      ret = "INVALID";
    } else {
      ret = "UNKNOWN";
    }
  }

  jio_snprintf(out, outlen, ret);
  return out;
}

// Returns true if signal number is valid.
bool os::Posix::is_valid_signal(int sig) {
  // MacOS not really POSIX compliant: sigaddset does not return
  // an error for invalid signal numbers. However, MacOS does not
  // support real time signals and simply seems to have just 33
  // signals with no holes in the signal range.
#ifdef __APPLE__
  return sig >= 1 && sig < NSIG;
#else
  // Use sigaddset to check for signal validity.
  sigset_t set;
  if (sigaddset(&set, sig) == -1 && errno == EINVAL) {
    return false;
  }
  return true;
#endif
}

#define NUM_IMPORTANT_SIGS 32
// Returns one-line short description of a signal set in a user provided buffer.
const char* os::Posix::describe_signal_set_short(const sigset_t* set, char* buffer, size_t buf_size) {
  assert(buf_size == (NUM_IMPORTANT_SIGS + 1), "wrong buffer size");
  // Note: for shortness, just print out the first 32. That should
  // cover most of the useful ones, apart from realtime signals.
  for (int sig = 1; sig <= NUM_IMPORTANT_SIGS; sig++) {
    const int rc = sigismember(set, sig);
    if (rc == -1 && errno == EINVAL) {
      buffer[sig-1] = '?';
    } else {
      buffer[sig-1] = rc == 0 ? '0' : '1';
    }
  }
  buffer[NUM_IMPORTANT_SIGS] = 0;
  return buffer;
}

// Prints one-line description of a signal set.
void os::Posix::print_signal_set_short(outputStream* st, const sigset_t* set) {
  char buf[NUM_IMPORTANT_SIGS + 1];
  os::Posix::describe_signal_set_short(set, buf, sizeof(buf));
  st->print(buf);
}

// Writes one-line description of a combination of sigaction.sa_flags into a user
// provided buffer. Returns that buffer.
const char* os::Posix::describe_sa_flags(int flags, char* buffer, size_t size) {
  char* p = buffer;
  size_t remaining = size;
  bool first = true;
  int idx = 0;

  assert(buffer, "invalid argument");

  if (size == 0) {
    return buffer;
  }

  strncpy(buffer, "none", size);

  const struct {
    int i;
    const char* s;
  } flaginfo [] = {
    { SA_NOCLDSTOP, "SA_NOCLDSTOP" },
    { SA_ONSTACK,   "SA_ONSTACK"   },
    { SA_RESETHAND, "SA_RESETHAND" },
    { SA_RESTART,   "SA_RESTART"   },
    { SA_SIGINFO,   "SA_SIGINFO"   },
    { SA_NOCLDWAIT, "SA_NOCLDWAIT" },
    { SA_NODEFER,   "SA_NODEFER"   },
#ifdef AIX
    { SA_ONSTACK,   "SA_ONSTACK"   },
    { SA_OLDSTYLE,  "SA_OLDSTYLE"  },
#endif
    { 0, NULL }
  };

  for (idx = 0; flaginfo[idx].s && remaining > 1; idx++) {
    if (flags & flaginfo[idx].i) {
      if (first) {
        jio_snprintf(p, remaining, "%s", flaginfo[idx].s);
        first = false;
      } else {
        jio_snprintf(p, remaining, "|%s", flaginfo[idx].s);
      }
      const size_t len = strlen(p);
      p += len;
      remaining -= len;
    }
  }

  buffer[size - 1] = '\0';

  return buffer;
}

// Prints one-line description of a combination of sigaction.sa_flags.
void os::Posix::print_sa_flags(outputStream* st, int flags) {
  char buffer[0x100];
  os::Posix::describe_sa_flags(flags, buffer, sizeof(buffer));
  st->print(buffer);
}

// Helper function for os::Posix::print_siginfo_...():
// return a textual description for signal code.
struct enum_sigcode_desc_t {
  const char* s_name;
  const char* s_desc;
};

static bool get_signal_code_description(const siginfo_t* si, enum_sigcode_desc_t* out) {

  const struct {
    int sig; int code; const char* s_code; const char* s_desc;
  } t1 [] = {
    { SIGILL,  ILL_ILLOPC,   "ILL_ILLOPC",   "Illegal opcode." },
    { SIGILL,  ILL_ILLOPN,   "ILL_ILLOPN",   "Illegal operand." },
    { SIGILL,  ILL_ILLADR,   "ILL_ILLADR",   "Illegal addressing mode." },
    { SIGILL,  ILL_ILLTRP,   "ILL_ILLTRP",   "Illegal trap." },
    { SIGILL,  ILL_PRVOPC,   "ILL_PRVOPC",   "Privileged opcode." },
    { SIGILL,  ILL_PRVREG,   "ILL_PRVREG",   "Privileged register." },
    { SIGILL,  ILL_COPROC,   "ILL_COPROC",   "Coprocessor error." },
    { SIGILL,  ILL_BADSTK,   "ILL_BADSTK",   "Internal stack error." },
#if defined(IA64) && defined(LINUX)
    { SIGILL,  ILL_BADIADDR, "ILL_BADIADDR", "Unimplemented instruction address" },
    { SIGILL,  ILL_BREAK,    "ILL_BREAK",    "Application Break instruction" },
#endif
    { SIGFPE,  FPE_INTDIV,   "FPE_INTDIV",   "Integer divide by zero." },
    { SIGFPE,  FPE_INTOVF,   "FPE_INTOVF",   "Integer overflow." },
    { SIGFPE,  FPE_FLTDIV,   "FPE_FLTDIV",   "Floating-point divide by zero." },
    { SIGFPE,  FPE_FLTOVF,   "FPE_FLTOVF",   "Floating-point overflow." },
    { SIGFPE,  FPE_FLTUND,   "FPE_FLTUND",   "Floating-point underflow." },
    { SIGFPE,  FPE_FLTRES,   "FPE_FLTRES",   "Floating-point inexact result." },
    { SIGFPE,  FPE_FLTINV,   "FPE_FLTINV",   "Invalid floating-point operation." },
    { SIGFPE,  FPE_FLTSUB,   "FPE_FLTSUB",   "Subscript out of range." },
    { SIGSEGV, SEGV_MAPERR,  "SEGV_MAPERR",  "Address not mapped to object." },
    { SIGSEGV, SEGV_ACCERR,  "SEGV_ACCERR",  "Invalid permissions for mapped object." },
#ifdef AIX
    // no explanation found what keyerr would be
    { SIGSEGV, SEGV_KEYERR,  "SEGV_KEYERR",  "key error" },
#endif
#if defined(IA64) && !defined(AIX)
    { SIGSEGV, SEGV_PSTKOVF, "SEGV_PSTKOVF", "Paragraph stack overflow" },
#endif
    { SIGBUS,  BUS_ADRALN,   "BUS_ADRALN",   "Invalid address alignment." },
    { SIGBUS,  BUS_ADRERR,   "BUS_ADRERR",   "Nonexistent physical address." },
    { SIGBUS,  BUS_OBJERR,   "BUS_OBJERR",   "Object-specific hardware error." },
    { SIGTRAP, TRAP_BRKPT,   "TRAP_BRKPT",   "Process breakpoint." },
    { SIGTRAP, TRAP_TRACE,   "TRAP_TRACE",   "Process trace trap." },
    { SIGCHLD, CLD_EXITED,   "CLD_EXITED",   "Child has exited." },
    { SIGCHLD, CLD_KILLED,   "CLD_KILLED",   "Child has terminated abnormally and did not create a core file." },
    { SIGCHLD, CLD_DUMPED,   "CLD_DUMPED",   "Child has terminated abnormally and created a core file." },
    { SIGCHLD, CLD_TRAPPED,  "CLD_TRAPPED",  "Traced child has trapped." },
    { SIGCHLD, CLD_STOPPED,  "CLD_STOPPED",  "Child has stopped." },
    { SIGCHLD, CLD_CONTINUED,"CLD_CONTINUED","Stopped child has continued." },
#ifdef SIGPOLL
    { SIGPOLL, POLL_OUT,     "POLL_OUT",     "Output buffers available." },
    { SIGPOLL, POLL_MSG,     "POLL_MSG",     "Input message available." },
    { SIGPOLL, POLL_ERR,     "POLL_ERR",     "I/O error." },
    { SIGPOLL, POLL_PRI,     "POLL_PRI",     "High priority input available." },
    { SIGPOLL, POLL_HUP,     "POLL_HUP",     "Device disconnected. [Option End]" },
#endif
    { -1, -1, NULL, NULL }
  };

  // Codes valid in any signal context.
  const struct {
    int code; const char* s_code; const char* s_desc;
  } t2 [] = {
    { SI_USER,      "SI_USER",     "Signal sent by kill()." },
    { SI_QUEUE,     "SI_QUEUE",    "Signal sent by the sigqueue()." },
    { SI_TIMER,     "SI_TIMER",    "Signal generated by expiration of a timer set by timer_settime()." },
    { SI_ASYNCIO,   "SI_ASYNCIO",  "Signal generated by completion of an asynchronous I/O request." },
    { SI_MESGQ,     "SI_MESGQ",    "Signal generated by arrival of a message on an empty message queue." },
    // Linux specific
#ifdef SI_TKILL
    { SI_TKILL,     "SI_TKILL",    "Signal sent by tkill (pthread_kill)" },
#endif
#ifdef SI_DETHREAD
    { SI_DETHREAD,  "SI_DETHREAD", "Signal sent by execve() killing subsidiary threads" },
#endif
#ifdef SI_KERNEL
    { SI_KERNEL,    "SI_KERNEL",   "Signal sent by kernel." },
#endif
#ifdef SI_SIGIO
    { SI_SIGIO,     "SI_SIGIO",    "Signal sent by queued SIGIO" },
#endif

#ifdef AIX
    { SI_UNDEFINED, "SI_UNDEFINED","siginfo contains partial information" },
    { SI_EMPTY,     "SI_EMPTY",    "siginfo contains no useful information" },
#endif

#ifdef __sun
    { SI_NOINFO,    "SI_NOINFO",   "No signal information" },
    { SI_RCTL,      "SI_RCTL",     "kernel generated signal via rctl action" },
    { SI_LWP,       "SI_LWP",      "Signal sent via lwp_kill" },
#endif

    { -1, NULL, NULL }
  };

  const char* s_code = NULL;
  const char* s_desc = NULL;

  for (int i = 0; t1[i].sig != -1; i ++) {
    if (t1[i].sig == si->si_signo && t1[i].code == si->si_code) {
      s_code = t1[i].s_code;
      s_desc = t1[i].s_desc;
      break;
    }
  }

  if (s_code == NULL) {
    for (int i = 0; t2[i].s_code != NULL; i ++) {
      if (t2[i].code == si->si_code) {
        s_code = t2[i].s_code;
        s_desc = t2[i].s_desc;
      }
    }
  }

  if (s_code == NULL) {
    out->s_name = "unknown";
    out->s_desc = "unknown";
    return false;
  }

  out->s_name = s_code;
  out->s_desc = s_desc;

  return true;
}

// A POSIX conform, platform-independend siginfo print routine.
// Short print out on one line.
void os::Posix::print_siginfo_brief(outputStream* os, const siginfo_t* si) {
  char buf[20];
  os->print("siginfo: ");

  if (!si) {
    os->print("<null>");
    return;
  }

  // See print_siginfo_full() for details.
  const int sig = si->si_signo;

  os->print("si_signo: %d (%s)", sig, os::Posix::get_signal_name(sig, buf, sizeof(buf)));

  enum_sigcode_desc_t ed;
  if (get_signal_code_description(si, &ed)) {
    os->print(", si_code: %d (%s)", si->si_code, ed.s_name);
  } else {
    os->print(", si_code: %d (unknown)", si->si_code);
  }

  if (si->si_errno) {
    os->print(", si_errno: %d", si->si_errno);
  }

  const int me = (int) ::getpid();
  const int pid = (int) si->si_pid;

  if (si->si_code == SI_USER || si->si_code == SI_QUEUE) {
    if (IS_VALID_PID(pid) && pid != me) {
      os->print(", sent from pid: %d (uid: %d)", pid, (int) si->si_uid);
    }
  } else if (sig == SIGSEGV || sig == SIGBUS || sig == SIGILL ||
             sig == SIGTRAP || sig == SIGFPE) {
    os->print(", si_addr: " PTR_FORMAT, si->si_addr);
#ifdef SIGPOLL
  } else if (sig == SIGPOLL) {
    os->print(", si_band: " PTR64_FORMAT, (uint64_t)si->si_band);
#endif
  } else if (sig == SIGCHLD) {
    os->print_cr(", si_pid: %d, si_uid: %d, si_status: %d", (int) si->si_pid, si->si_uid, si->si_status);
  }
>>>>>>> fe929c41
}

os::WatcherThreadCrashProtection::WatcherThreadCrashProtection() {
  assert(Thread::current()->is_Watcher_thread(), "Must be WatcherThread");
}

/*
 * See the caveats for this class in os_posix.hpp
 * Protects the callback call so that SIGSEGV / SIGBUS jumps back into this
 * method and returns false. If none of the signals are raised, returns true.
 * The callback is supposed to provide the method that should be protected.
 */
bool os::WatcherThreadCrashProtection::call(os::CrashProtectionCallback& cb) {
  sigset_t saved_sig_mask;

  assert(Thread::current()->is_Watcher_thread(), "Only for WatcherThread");
  assert(!WatcherThread::watcher_thread()->has_crash_protection(),
      "crash_protection already set?");

  // we cannot rely on sigsetjmp/siglongjmp to save/restore the signal mask
  // since on at least some systems (OS X) siglongjmp will restore the mask
  // for the process, not the thread
  pthread_sigmask(0, NULL, &saved_sig_mask);
  if (sigsetjmp(_jmpbuf, 0) == 0) {
    // make sure we can see in the signal handler that we have crash protection
    // installed
    WatcherThread::watcher_thread()->set_crash_protection(this);
    cb.call();
    // and clear the crash protection
    WatcherThread::watcher_thread()->set_crash_protection(NULL);
    return true;
  }
  // this happens when we siglongjmp() back
  pthread_sigmask(SIG_SETMASK, &saved_sig_mask, NULL);
  WatcherThread::watcher_thread()->set_crash_protection(NULL);
  return false;
}

void os::WatcherThreadCrashProtection::restore() {
  assert(WatcherThread::watcher_thread()->has_crash_protection(),
      "must have crash protection");

  siglongjmp(_jmpbuf, 1);
}

void os::WatcherThreadCrashProtection::check_crash_protection(int sig,
    Thread* thread) {

  if (thread != NULL &&
      thread->is_Watcher_thread() &&
      WatcherThread::watcher_thread()->has_crash_protection()) {

    if (sig == SIGSEGV || sig == SIGBUS) {
      WatcherThread::watcher_thread()->crash_protection()->restore();
    }
  }
}<|MERGE_RESOLUTION|>--- conflicted
+++ resolved
@@ -1,29 +1,5 @@
 /*
-<<<<<<< HEAD
-* Copyright (c) 1999, 2014, Oracle and/or its affiliates. All rights reserved.
-* DO NOT ALTER OR REMOVE COPYRIGHT NOTICES OR THIS FILE HEADER.
-*
-* This code is free software; you can redistribute it and/or modify it
-* under the terms of the GNU General Public License version 2 only, as
-* published by the Free Software Foundation.
-*
-* This code is distributed in the hope that it will be useful, but WITHOUT
-* ANY WARRANTY; without even the implied warranty of MERCHANTABILITY or
-* FITNESS FOR A PARTICULAR PURPOSE.  See the GNU General Public License
-* version 2 for more details (a copy is included in the LICENSE file that
-* accompanied this code).
-*
-* You should have received a copy of the GNU General Public License version
-* 2 along with this work; if not, write to the Free Software Foundation,
-* Inc., 51 Franklin St, Fifth Floor, Boston, MA 02110-1301 USA.
-*
-* Please contact Oracle, 500 Oracle Parkway, Redwood Shores, CA 94065 USA
-* or visit www.oracle.com if you need additional information or have any
-* questions.
-*
-*/
-=======
-* Copyright (c) 1999, 2013, Oracle and/or its affiliates. All rights reserved.
+ * Copyright (c) 1999, 2014, Oracle and/or its affiliates. All rights reserved.
  * DO NOT ALTER OR REMOVE COPYRIGHT NOTICES OR THIS FILE HEADER.
  *
  * This code is free software; you can redistribute it and/or modify it
@@ -45,7 +21,6 @@
  * questions.
  *
  */
->>>>>>> fe929c41
 
 #include "utilities/globalDefinitions.hpp"
 #include "prims/jvm.h"
@@ -341,7 +316,6 @@
   return agent_entry_name;
 }
 
-<<<<<<< HEAD
 int os::sleep(Thread* thread, jlong millis, bool interruptible) {
   assert(thread == Thread::current(),  "thread consistency check");
 
@@ -469,7 +443,8 @@
   }
 
   return interrupted;
-=======
+}
+
 // Returned string is a constant. For unknown signals "UNKNOWN" is returned.
 const char* os::Posix::get_signal_name(int sig, char* out, size_t outlen) {
 
@@ -945,7 +920,6 @@
   } else if (sig == SIGCHLD) {
     os->print_cr(", si_pid: %d, si_uid: %d, si_status: %d", (int) si->si_pid, si->si_uid, si->si_status);
   }
->>>>>>> fe929c41
 }
 
 os::WatcherThreadCrashProtection::WatcherThreadCrashProtection() {
